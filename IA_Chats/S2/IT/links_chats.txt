--- conflicted
+++ resolved
@@ -2,7 +2,8 @@
 + Main menu
     - https://g.co/gemini/share/fe6dd577f986
 + Vista de tasas de cambio, mostrar banderas de países
-<<<<<<< HEAD
+    - https://g.co/gemini/share/d50c0da8d366
++ Vista de tasas de cambio, mostrar banderas de países
     - https://g.co/gemini/share/d50c0da8d366
 +CRUD Tasas
     - https://g.co/gemini/share/c8c42a9787a6
@@ -11,7 +12,4 @@
 +Bug fixes de formulario crear tasas
     - https://g.co/gemini/share/3b2c37165b93
 +Auditoría de tasas
-    - https://g.co/gemini/share/0725e3219d64
-=======
-    - https://g.co/gemini/share/d50c0da8d366
->>>>>>> f0fb2a4e
+    - https://g.co/gemini/share/0725e3219d64