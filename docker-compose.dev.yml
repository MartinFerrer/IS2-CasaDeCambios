--- conflicted
+++ resolved
@@ -78,7 +78,6 @@
       db:
         condition: service_healthy
 
-<<<<<<< HEAD
   # Servicio Redis para desarrollo local
   redis:
     image: redis:7-alpine
@@ -125,7 +124,6 @@
         condition: service_healthy
       db:
         condition: service_healthy
-=======
   simulador-api:
     build:
       context: ./api_externo_simulador
@@ -155,7 +153,6 @@
         # Rebuild cuando cambian dependencias
         - action: rebuild
           path: ./api_externo_simulador/requirements.txt
->>>>>>> aecc94b5
 
 volumes:
   postgres_data_dev: