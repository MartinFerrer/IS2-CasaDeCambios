--- conflicted
+++ resolved
@@ -7,10 +7,6 @@
       POSTGRES_PASSWORD: postgres
     volumes:
       - postgres_data:/var/lib/postgresql/data
-<<<<<<< HEAD
-    ports:
-      - "7432:5432"
-=======
     healthcheck:
       test: ["CMD-SHELL", "pg_isready -U postgres"]
       interval: 5s
@@ -19,9 +15,8 @@
     ports:
       - 7432:5432
 
->>>>>>> b687366e
   web:
-    build: 
+    build:
       context: ./app
       cache_from:
         - ghcr.io/astral-sh/uv:python3.13-bookworm-slim
@@ -62,7 +57,7 @@
           path: ./app/pyproject.toml
 
   test:
-    build: 
+    build:
       context: ./app
       cache_from:
         - ghcr.io/astral-sh/uv:python3.13-bookworm-slim
