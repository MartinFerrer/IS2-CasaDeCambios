--- conflicted
+++ resolved
@@ -206,12 +206,6 @@
 marimo/_lsp/
 __marimo__/
 /app/node_modules
-<<<<<<< HEAD
-app/static/css/output.css
-
-# Specstory
-.specstory/
-=======
 
 # Archivos estaticos generados por TailwindCSS
 app/static/css/output.css
@@ -220,5 +214,4 @@
 
 # Specstory (Chats IA)
 .specstory/
-app/postgres
->>>>>>> b687366e
+app/postgres