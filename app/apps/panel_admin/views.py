--- conflicted
+++ resolved
@@ -5,16 +5,6 @@
 """
 
 from decimal import ROUND_HALF_UP, Decimal, InvalidOperation
-<<<<<<< HEAD
-
-from django.contrib import messages
-from django.contrib.auth.models import Group
-from django.db import transaction
-from django.http import HttpRequest, HttpResponse
-from django.shortcuts import get_object_or_404, redirect, render
-from django.views.decorators.http import require_POST
-=======
->>>>>>> ab907333
 
 from apps.usuarios.models import Cliente, TipoCliente, Usuario
 from django.contrib import messages
