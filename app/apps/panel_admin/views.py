"""Vistas para la aplicación panel_admin.

Este módulo contiene operaciones CRUD para los modelos Usuario, Cliente y Rol,
así como la lógica de asociación entre Cliente y Usuario.
"""

from decimal import ROUND_HALF_UP, Decimal, InvalidOperation

import pycountry
from django.contrib import messages
from django.contrib.auth.models import Group
from django.core.exceptions import ValidationError
from django.db import transaction
from django.db.models import Q
from django.http import HttpRequest, HttpResponse, JsonResponse
from django.shortcuts import get_object_or_404, redirect, render
from django.utils import timezone
from django.views.decorators.http import require_POST
from forex_python.converter import CurrencyCodes

from apps.operaciones.forms import DivisaForm, TasaCambioForm
from apps.operaciones.models import Divisa, TasaCambio, TasaCambioHistorial
from apps.operaciones.templatetags.custom_filters import strip_trailing_zeros
from apps.seguridad.decorators import admin_required, permission_required
from apps.seguridad.permissions import (
    PERM_ADD_CLIENTE,
    PERM_ADD_DIVISA,
    PERM_ADD_ENTIDADFINANCIERA,
    PERM_ADD_TASACAMBIO,
    PERM_ADD_TAUSER,
    PERM_ADD_USUARIO,
    PERM_ASIGNAR_PERMISO_ROL,
    PERM_ASOCIAR_CLIENTE,
    PERM_CHANGE_CLIENTE,
    PERM_CHANGE_COMISIONES,
    PERM_CHANGE_DIVISA,
    PERM_CHANGE_ENTIDADFINANCIERA,
    PERM_CHANGE_LIMITETRANSACCIONES,
    PERM_CHANGE_STOCKDIVISATAUSER,
    PERM_CHANGE_TASACAMBIO,
    PERM_CHANGE_TAUSER,
    PERM_CHANGE_USUARIO,
    PERM_DELETE_CLIENTE,
    PERM_DELETE_DIVISA,
    PERM_DELETE_ENTIDADFINANCIERA,
    PERM_DELETE_TAUSER,
    PERM_DELETE_USUARIO,
    PERM_DESASIGNAR_PERMISO_ROL,
    PERM_DESASOCIAR_CLIENTE,
    PERM_VIEW_CLIENTE,
    PERM_VIEW_DIVISA,
    PERM_VIEW_MOVIMIENTOSTOCK,
    PERM_VIEW_ROL,
    PERM_VIEW_TASACAMBIO,
    PERM_VIEW_TASACAMBIOHISTORIAL,
    PERM_VIEW_TAUSER,
    PERM_VIEW_USUARIO,
    get_permission_display_name,
)
<<<<<<< HEAD
from apps.stock.models import MovimientoStock
from apps.stock.services import depositar_divisas, extraer_divisas
from apps.tauser.models import Tauser
=======
>>>>>>> 35950714
from apps.transacciones.models import EntidadFinanciera, LimiteTransacciones
from apps.usuarios.models import Cliente, TipoCliente, Usuario

from .forms import ClienteForm, TauserForm, UsuarioForm


@admin_required
def panel_inicio(request: HttpRequest) -> HttpResponse:
    """Renderiza la página de inicio del panel de administración.

    Args:
        request: HttpRequest object.

    Retorna:
        HttpResponse: Rendered panel_inicio.html template.

    """
    return render(request, "panel_inicio.html")


@permission_required(PERM_CHANGE_COMISIONES, PERM_CHANGE_LIMITETRANSACCIONES, PERM_CHANGE_ENTIDADFINANCIERA)
def configuracion(request: HttpRequest) -> HttpResponse:
    """Renderiza la página de configuracion de opciones.

    Se pasan los siguentes queryset para la configuracion:
        - TipoCliente: Configuración de descuento sobre la comisión
        - EntidadFinanciera: Gestión de entidades financieras
        - LimiteTransacciones: Configuración de límites de transacciones

    Args:
        request: HttpRequest object.

    Retorna:
        HttpResponse: Rendered configuracion.html template.

    """
    tipos_clientes = TipoCliente.objects.all()
    entidades = EntidadFinanciera.objects.all().order_by("tipo", "nombre")
    limite_actual = LimiteTransacciones.get_limite_actual()
    historial_limites = LimiteTransacciones.objects.all().order_by("-fecha_modificacion")

    return render(
        request,
        "configuracion.html",
        {
            "tipos_clientes": tipos_clientes,
            "entidades": entidades,
            "limite_actual": limite_actual,
            "historial_limites": historial_limites,
        },
    )


@require_POST
@permission_required(PERM_CHANGE_COMISIONES)
def guardar_comisiones(request: HttpRequest) -> HttpResponse:
    """Guarda los descuentos de comisión enviados por el formulario.

    Lee los campos POST generados dinámicamente por la plantilla para cada
    TipoCliente con el patrón:
      - 'descuento_comision_<pk>'  (donde <pk> es el id del TipoCliente mostrado)

    Por cada TipoCliente mostrado en la página valida que el valor recibido
    sea un decimal entre 0.0 y 20.0 (inclusive) con 1 decimal y persiste el
    cambio en el campo `descuento_sobre_comision`.

    Args:
        request (HttpRequest): Petición HTTP POST que contiene los
            campos numéricos del formulario con los porcentajes de descuento.

    Retorna:
        HttpResponse: Redirige a la vista 'configuracion'. En caso de error
        añade mensajes mediante `django.contrib.messages` y luego redirige
        también a 'configuracion'.

    """
    tipos_clientes = TipoCliente.objects.all()

    valores_parseados = {}
    for tipo_cliente in tipos_clientes:
        campo = f"descuento_comision_{tipo_cliente.pk}"
        datos_campo = request.POST.get(campo)
        if datos_campo is None:
            messages.error(request, "Faltan valores en el formulario de comisiones.")
            return redirect("configuracion")
        try:
            # Cuantizar a tipo Decimal
            valor_decimal = Decimal(datos_campo).quantize(Decimal("0.1"), rounding=ROUND_HALF_UP)
        except (InvalidOperation, ValueError):
            messages.error(request, f"Valor no válido para {tipo_cliente.nombre}: {datos_campo}")
            return redirect("configuracion")
        if valor_decimal < Decimal("0.0") or valor_decimal > Decimal("20.0"):
            messages.error(request, f"El valor para {tipo_cliente.nombre} debe estar entre 0 y 20.")
            return redirect("configuracion")
        valores_parseados[tipo_cliente] = valor_decimal

    # Guardar los valores de forma atómica
    try:
        with transaction.atomic():
            for tipo_obj, valor in valores_parseados.items():
                tipo_obj.descuento_sobre_comision = valor
                tipo_obj.save()
    except Exception as e:
        messages.error(request, f"Error al guardar las comisiones: {e}")
        return redirect("configuracion")

    messages.success(request, "Cambios guardados exitosamente.")
    return redirect("configuracion")


@require_POST
@permission_required(PERM_CHANGE_LIMITETRANSACCIONES)
def guardar_limites(request: HttpRequest) -> HttpResponse:
    """Guarda los límites de transacciones enviados por el formulario.

    Args:
        request (HttpRequest): Petición HTTP POST con 'limite_diario' y 'limite_mensual'.

    Retorna:
        HttpResponse: Redirige a 'configuracion' con mensaje de éxito o error.

    """
    limite_diario_str = request.POST.get("limite_diario")
    limite_mensual_str = request.POST.get("limite_mensual")

    if not limite_diario_str or not limite_mensual_str:
        messages.error(request, "Faltan valores en el formulario de límites.")
        return redirect("configuracion")

    try:
        limite_diario = Decimal(limite_diario_str).quantize(Decimal("1"), rounding=ROUND_HALF_UP)
        limite_mensual = Decimal(limite_mensual_str).quantize(Decimal("1"), rounding=ROUND_HALF_UP)
    except (InvalidOperation, ValueError):
        messages.error(request, "Los valores ingresados no son válidos.")
        return redirect("configuracion")

    try:
        with transaction.atomic():
            limite = LimiteTransacciones(limite_diario=limite_diario, limite_mensual=limite_mensual)
            limite.full_clean()  # Usa las validaciones del modelo
            limite.save()

        messages.success(
            request,
            f"Límites actualizados exitosamente. "
            f"Diario: ₲{strip_trailing_zeros(limite.limite_diario, 0)}, "
            f"Mensual: ₲{strip_trailing_zeros(limite.limite_mensual, 0)}",
        )
    except ValidationError as e:
        for error in e.messages:
            messages.error(request, error)
    except Exception as e:
        messages.error(request, f"Error al guardar los límites: {e}")

    return redirect("configuracion")


# CRUD de Usuarios
@permission_required(PERM_VIEW_USUARIO)
def usuario_list(request: HttpRequest) -> HttpResponse:
    """Renderiza la lista de usuarios y roles en el panel de administración.

    Args:
        request: HttpRequest object.

    Retorna:
        HttpResponse: Rendered usuario_list.html template.

    """
    usuarios = Usuario.objects.all()
    grupos = Group.objects.all()
    return render(request, "usuario_list.html", {"usuarios": usuarios, "grupos": grupos})


@permission_required(PERM_ADD_USUARIO)
def usuario_create(request: HttpRequest) -> HttpResponse:
    """Crea un nuevo usuario en el panel de administración.

    Args:
        request: HttpRequest object.

    Retorna:
        HttpResponse: Rendered usuario_list.html template or redirect to usuario_listar.

    """
    if request.method == "POST":
        form = UsuarioForm(request.POST)
        if form.is_valid():
            usuario = form.save(commit=False)
            usuario.set_password(form.cleaned_data["password"])
            usuario.save()

            # Obtener los grupos seleccionados del formulario
            grupos_seleccionados = form.cleaned_data["groups"]

            # Limpiar grupos existentes y agregar los seleccionados
            usuario.groups.clear()
            usuario.groups.add(*grupos_seleccionados)

            return redirect("usuario_listar")
    else:
        form = UsuarioForm()
    usuarios = Usuario.objects.all()
    grupos = Group.objects.all()
    return render(request, "usuario_list.html", {"usuarios": usuarios, "grupos": grupos, "form": form})


@permission_required(PERM_CHANGE_USUARIO)
def usuario_edit(request: HttpRequest, pk: int) -> HttpResponse:
    """Edita un usuario existente en el panel de administración.

    Args:
        request: HttpRequest object.
        pk: int, identificador primario del usuario a editar.

    Retorna:
        HttpResponse: Renderiza el template usuario_list.html con el formulario de edición.

    """
    usuario = get_object_or_404(Usuario, pk=pk)
    if request.method == "POST":
        form = UsuarioForm(request.POST, instance=usuario)
        if form.is_valid():
            # Guardar el usuario sin los grupos primero
            usuario = form.save(commit=False)
            # No se encripta la contraseña si el campo de la contraseña es la vieja
            if not form.cleaned_data["password"] == form.initial["password"]:
                usuario.set_password(form.cleaned_data["password"])
            usuario.save()

            # Verificar si el usuario tenía el rol "Usuario Asociado a Cliente"
            usuario_asociado_grupo = Group.objects.filter(name="Usuario Asociado a Cliente").first()
            tenia_usuario_asociado = usuario_asociado_grupo and usuario_asociado_grupo in usuario.groups.all()

            # Obtener los grupos seleccionados del formulario
            grupos_seleccionados = form.cleaned_data["groups"]

            # Limpiar grupos existentes y agregar los seleccionados
            usuario.groups.clear()
            usuario.groups.add(*grupos_seleccionados)

            # Si tenía el rol "Usuario Asociado a Cliente", preservarlo
            if tenia_usuario_asociado and usuario_asociado_grupo:
                usuario.groups.add(usuario_asociado_grupo)

            return redirect("usuario_listar")
    else:
        form = UsuarioForm(instance=usuario)  # Inicializar con datos del usuario
    usuarios = Usuario.objects.all()
    grupos = Group.objects.all()
    return render(request, "usuario_list.html", {"usuarios": usuarios, "grupos": grupos, "form": form})


@permission_required(PERM_DELETE_USUARIO)
def usuario_delete(request: HttpRequest, pk: int) -> HttpResponse:
    """Elimina un usuario existente en el panel de administración.

    Args:
        request: HttpRequest object.
        pk: int, identificador primario del usuario a eliminar.

    Retorna:
        HttpResponse: Redirige a la lista de usuarios o renderiza el template usuario_list.html.

    """
    usuario = get_object_or_404(Usuario, pk=pk)
    if request.method == "POST":
        usuario.delete()
        return redirect("usuario_listar")
    usuarios = Usuario.objects.all()
    grupos = Group.objects.all()
    return render(request, "usuario_list.html", {"usuarios": usuarios, "grupos": grupos})


# CRUD de Roles
@permission_required(PERM_VIEW_ROL)
def rol_list(request: HttpRequest) -> HttpResponse:
    """Renderiza la lista de roles (grupos) y sus permisos asociados.

    Args:
        request: HttpRequest object.

    Retorna:
        HttpResponse: Rendered rol_list.html template.

    """
    from django.contrib.auth.models import Permission

    # Serializar grupos y permisos en estructuras simples para la plantilla
    grupos_qs = Group.objects.prefetch_related("permissions", "user_set").all()
    grupos = []
    for g in grupos_qs:
        permisos = []
        for p in g.permissions.all():
            permisos.append(
                {
                    "id": getattr(p, "pk", None),
                    "codename": p.codename,
                    "name": p.name,
                    "display_name": get_permission_display_name(p.codename) if p.codename else p.name,
                }
            )
        grupos.append(
            {
                "id": getattr(g, "pk", None),
                "name": g.name,
                "permission_count": len(permisos),
                "permissions": permisos,
                "user_count": g.user_set.count(),
            }
        )

    # Obtener todos los permisos disponibles, agrupados por app (serializados)
    permisos_por_app = {}
    for perm in Permission.objects.select_related("content_type").all():
        app_label = perm.content_type.app_label
        if app_label not in permisos_por_app:
            permisos_por_app[app_label] = []
        permisos_por_app[app_label].append(
            {
                "id": getattr(perm, "pk", None),
                "codename": perm.codename,
                "name": perm.name,
                "display_name": get_permission_display_name(perm.codename) if perm.codename else perm.name,
            }
        )

    return render(
        request,
        "rol_list.html",
        {
            "grupos": grupos,
            "permisos_por_app": permisos_por_app,
        },
    )


@require_POST
@permission_required(PERM_ASIGNAR_PERMISO_ROL)
def rol_asignar_permiso(request: HttpRequest, rol_id: int) -> HttpResponse:
    """Asigna un permiso a un rol (grupo).

    Args:
        request: HttpRequest object con permiso_id en POST.
        rol_id: ID del rol al que se asignará el permiso.

    Retorna:
        HttpResponse: Redirect to rol_listar with success or error message.

    """
    from django.contrib.auth.models import Permission

    grupo = get_object_or_404(Group, pk=rol_id)
    permiso_id = request.POST.get("permiso_id")

    if not permiso_id:
        messages.error(request, "Debe seleccionar un permiso.")
        return redirect("rol_listar")

    try:
        permiso = Permission.objects.get(pk=permiso_id)

        if permiso in grupo.permissions.all():
            messages.warning(request, f"El rol '{grupo.name}' ya tiene el permiso '{permiso.name}'.")
        else:
            grupo.permissions.add(permiso)
            messages.success(request, f"Permiso '{permiso.name}' asignado al rol '{grupo.name}' exitosamente.")
    except Permission.DoesNotExist:
        messages.error(request, "El permiso seleccionado no existe.")
    except Exception as e:
        messages.error(request, f"Error al asignar el permiso: {e}")

    return redirect("rol_listar")


@require_POST
@permission_required(PERM_DESASIGNAR_PERMISO_ROL)
def rol_desasignar_permiso(request: HttpRequest, rol_id: int, permiso_id: int) -> HttpResponse:
    """Desasigna un permiso de un rol (grupo).

    Args:
        request: HttpRequest object.
        rol_id: ID del rol del que se quitará el permiso.
        permiso_id: ID del permiso a quitar.

    Retorna:
        HttpResponse: Redirect to rol_listar with success or error message.

    """
    from django.contrib.auth.models import Permission

    grupo = get_object_or_404(Group, pk=rol_id)

    try:
        permiso = Permission.objects.get(pk=permiso_id)

        if permiso not in grupo.permissions.all():
            messages.warning(request, f"El rol '{grupo.name}' no tiene el permiso '{permiso.name}'.")
        else:
            grupo.permissions.remove(permiso)
            messages.success(request, f"Permiso '{permiso.name}' removido del rol '{grupo.name}' exitosamente.")
    except Permission.DoesNotExist:
        messages.error(request, "El permiso seleccionado no existe.")
    except Exception as e:
        messages.error(request, f"Error al quitar el permiso: {e}")

    return redirect("rol_listar")


# CRUD de Clientes
@permission_required(PERM_VIEW_CLIENTE)
def cliente_list(request: HttpRequest) -> HttpResponse:
    """Renderiza la lista de clientes, tipos de cliente y usuarios en el panel de administración.

    Args:
        request: HttpRequest object.

    Retorna:
        HttpResponse: Rendered cliente_list.html template.

    """
    clientes = Cliente.objects.all()
    tipos_cliente = TipoCliente.objects.all()
    usuarios = Usuario.objects.all()
    return render(
        request,
        "cliente_list.html",
        {"clientes": clientes, "tipos_cliente": tipos_cliente, "usuarios": usuarios},
    )


@permission_required(PERM_ADD_CLIENTE)
def cliente_create(request: HttpRequest) -> HttpResponse:
    """Valida el formulario de creación de cliente y renderiza la lista de clientes con el nuevo cliente.

    Args:
        request: HttpRequest object.

    Retorna:
        HttpResponse: Rendered cliente_list.html template.

    """
    if request.method == "POST":
        form = ClienteForm(request.POST)
        if form.is_valid():
            form.save()
            return redirect("cliente_listar")
    else:
        form = ClienteForm()
    clientes = Cliente.objects.all()
    tipos_cliente = TipoCliente.objects.all()
    usuarios = Usuario.objects.all()
    return render(
        request,
        "cliente_list.html",
        {"clientes": clientes, "tipos_cliente": tipos_cliente, "usuarios": usuarios, "form": form},
    )


@permission_required(PERM_CHANGE_CLIENTE)
def cliente_edit(request: HttpRequest, pk: int) -> HttpResponse:
    """Valida el formulario de creación de cliente y renderiza la lista de clientes con el nuevo cliente.

    Args:
        request: HttpRequest object.
        pk: int, identificador primario del cliente a editar.

    Retorna:
        HttpResponse: Rendered cliente_list.html template.

    """
    cliente = get_object_or_404(Cliente, pk=pk)
    if request.method == "POST":
        form = ClienteForm(request.POST, instance=cliente)
        if form.is_valid():
            form.save()
            return redirect("cliente_listar")
    else:
        form = ClienteForm(instance=cliente)
    clientes = Cliente.objects.all()
    tipos_cliente = TipoCliente.objects.all()
    usuarios = Usuario.objects.all()
    return render(
        request,
        "cliente_list.html",
        {"clientes": clientes, "tipos_cliente": tipos_cliente, "usuarios": usuarios, "form": form},
    )


@permission_required(PERM_DELETE_CLIENTE)
def cliente_delete(request: HttpRequest, pk: int) -> HttpResponse:
    """Elimina al cliente y renderiza la lista de clientes actualizada.

    Args:
        request: HttpRequest object.
        pk: int, identificador primario del cliente a eliminar.

    Retorna:
        HttpResponse: Rendered cliente_list.html template.

    """
    cliente = get_object_or_404(Cliente, pk=pk)
    if request.method == "POST":
        cliente.delete()
        return redirect("cliente_listar")
    clientes = Cliente.objects.all()
    tipos_cliente = TipoCliente.objects.all()
    usuarios = Usuario.objects.all()
    return render(
        request,
        "cliente_list.html",
        {"clientes": clientes, "tipos_cliente": tipos_cliente, "usuarios": usuarios},
    )


@permission_required(PERM_ASOCIAR_CLIENTE)
def asociar_cliente_usuario_form(request: HttpRequest) -> HttpResponse:
    """Muestra el formulario para asociar un cliente a un usuario.

    Args:
        request: HttpRequest object.

    Retorna:
        HttpResponse: Rendered cliente_list.html template.

    """
    clientes = Cliente.objects.all()
    usuarios = Usuario.objects.all()

    # Para cada usuario, calcular los clientes disponibles (que no están asociados)
    for usuario in usuarios:
        # TODO: solucionar implementando de otra forma para no tener errores de Pylance/Intellisense
        usuario.clientes_disponibles = clientes.exclude(id__in=usuario.clientes.values_list("id", flat=True))
        # También guardar referencia a los clientes asociados para facilitar la desasociación
        usuario.clientes_asociados = usuario.clientes.all()

    return render(request, "asociar_cliente_usuario.html", {"clientes": clientes, "usuarios": usuarios})


@permission_required(PERM_ASOCIAR_CLIENTE)
def asociar_cliente_usuario_post(request: HttpRequest, usuario_id: int) -> HttpResponse:
    """Asocia un cliente a un usuario.

    Args:
        request: HttpRequest object.
        usuario_id: int, identificador del usuario a asociar con el cliente.

    Retorna:
        HttpResponse: Rendered cliente_list.html template.

    """
    if request.method == "POST":
        cliente_id = request.POST.get("cliente_id")
        cliente = Cliente.objects.get(pk=cliente_id)
        usuario = Usuario.objects.get(pk=usuario_id)
        cliente.usuarios.add(usuario)

        # Agregar rol de Usuario Asociado a Cliente
        try:
            rol_usuario_asociado = Group.objects.get(name="Usuario Asociado a Cliente")
            usuario.groups.add(rol_usuario_asociado)
        except Group.DoesNotExist:
            pass  # El grupo no existe, continuar sin cambiar roles

        return redirect("asociar_cliente_usuario_form")
    return redirect("asociar_cliente_usuario_form")


@permission_required(PERM_DESASOCIAR_CLIENTE)
def desasociar_cliente_usuario(request: HttpRequest, usuario_id: int) -> HttpResponse:
    """Desasocia un cliente a un usuario.

    Args:
        request: HttpRequest object.
        usuario_id: int, identificador del usuario a desasociar del cliente.

    Retorna:
        HttpResponse: Rendered cliente_list.html template.

    """
    if request.method == "POST":
        cliente_id = request.POST.get("cliente_id")
        cliente = Cliente.objects.get(pk=cliente_id)
        usuario = Usuario.objects.get(pk=usuario_id)
        cliente.usuarios.remove(usuario)

        # Quitar rol de Usuario Asociado a Cliente si ya no tiene clientes asociados
        try:
            rol_usuario_asociado = Group.objects.get(name="Usuario Asociado a Cliente")

            # Verificar si el usuario ya no tiene clientes asociados
            clientes_asociados = Cliente.objects.filter(usuarios=usuario)
            if not clientes_asociados.exists():
                usuario.groups.remove(rol_usuario_asociado)
        except Group.DoesNotExist:
            pass  # El grupo no existe, continuar sin cambiar roles

        return redirect("asociar_cliente_usuario_form")
    return redirect("asociar_cliente_usuario_form")


# Sección de Divisas:


@permission_required(PERM_ADD_DIVISA)
def crear_divisa(request):
    """View para crear una nueva divisa.

    Argumento:
        request: La solicitud HTTP.
    Retorna:
        HttpResponse: el formulario de creación o la redirección después de guardar.

    """
    if request.method == "POST":
        form = DivisaForm(request.POST)
        if form.is_valid():
            divisa = form.save()
            return JsonResponse(
                {
                    "success": True,
                    "message": "Divisa creada exitosamente",
                    "divisa": {
                        "pk": str(divisa.pk),
                        "codigo": divisa.codigo,
                        "nombre": divisa.nombre,
                        "simbolo": divisa.simbolo,
                        "estado": divisa.estado,
                    },
                },
                status=201,
            )
        else:
            return JsonResponse({"success": False, "errors": form.errors}, status=400)
    form = DivisaForm()
    return render(request, "divisa_list.html", {"form": form})


@permission_required(PERM_CHANGE_DIVISA)
def edit_divisa(request, pk):
    """View para editar una divisa existente.

    Argumentos:
        request: La solicitud HTTP.
        pk: El identificador de la divisa a editar.
    Retorna:
        HttpResponse: el formulario de edición o la redirección después de guardar.

    """
    divisa = get_object_or_404(Divisa, pk=pk)
    if request.method == "POST":
        divisa.nombre = request.POST.get("nombre")
        divisa.simbolo = request.POST.get("simbolo")
        divisa.estado = request.POST.get("estado")
        divisa.save()
        return redirect("divisa_list")

    return redirect("divisa_list")


@permission_required(PERM_DELETE_DIVISA)
def delete_divisa(request, pk):
    """View para eliminar una divisa específica.

    Argumento:
        request: La solicitud HTTP.
        pk: El identificador de la divisa a eliminar.
    Retorna:
        HttpResponse: Redirige a la lista de divisas después de eliminar.

    """
    divisa = get_object_or_404(Divisa, pk=pk)
    if request.method == "POST":
        divisa.delete()
        return redirect("divisa_list")
    return redirect("divisa_detail", pk=pk)


@permission_required(PERM_VIEW_DIVISA)
def divisa_detail(request, pk):
    """View para mostrar los detalles de una divisa específica.

    Argumento:
        request: La solicitud HTTP.
        pk: El identificador de la divisa a mostrar.
    Retorna:
        HttpResponse: Renderiza el template divisa_detalle.html con el contexto de la divisa.

    """
    divisa = get_object_or_404(Divisa, pk=pk)
    return render(request, "divisa_detalle.html", {"divisa": divisa})


@permission_required(PERM_VIEW_DIVISA)
def divisa_listar(request: HttpRequest) -> object:
    """Muestra el listado de todas las divisas en el sistema.

    Argumentos:
        request: La solicitud HTTP.

    Retorna:
        HttpResponse: La página HTML con la lista de divisas.
    """
    divisas = Divisa.objects.all().order_by("codigo")
    return render(request, "divisa_list.html", {"object_list": divisas})


@permission_required(PERM_VIEW_DIVISA)
def obtener_divisas(request: HttpRequest) -> JsonResponse:
    """Obtiene las divisas disponibles en el sistema y las devuelve como un JSON.

    Esta vista utiliza la librería `pycountry` para obtener una lista de códigos
    ISO de divisas.

    Argumentos:
        request: La solicitud HTTP.

    Returns:
        JsonResponse: Una respuesta HTTP con una lista de diccionarios de divisas.

    """
    c = CurrencyCodes()
    data = []
    for currency in pycountry.currencies:
        codigo = getattr(currency, "alpha_3", None)
        if not codigo:
            continue
        nombre = getattr(currency, "name", "Desconocida")
        simbolo = c.get_symbol(codigo)
        data.append({"codigo": codigo, "nombre": nombre, "simbolo": simbolo})

    return JsonResponse(data, safe=False)


# CRUD de Entidades de Medios financiero
@permission_required(PERM_ADD_ENTIDADFINANCIERA)
def entidad_create(request: HttpRequest) -> HttpResponse:
    """Crea una nueva entidad de medio financiero.

    Args:
        request: HttpRequest object.

    Retorna:
        HttpResponse: Redirect to configuracion with entidades tab.

    """
    if request.method == "POST":
        try:
            nombre = request.POST.get("nombre", "").strip()
            tipo = request.POST.get("tipo")
            comision_compra = Decimal(request.POST.get("comision_compra", "0"))
            comision_venta = Decimal(request.POST.get("comision_venta", "0"))
            activo = request.POST.get("activo") == "on"

            if not nombre or not tipo:
                messages.error(request, "Nombre y tipo son obligatorios.")
                return redirect("configuracion")

            # Verificar que no exista ya esa combinación nombre-tipo
            if EntidadFinanciera.objects.filter(nombre=nombre, tipo=tipo).exists():
                messages.error(request, f"Ya existe una entidad {tipo} con el nombre '{nombre}'.")
                return redirect("configuracion")

            EntidadFinanciera.objects.create(
                nombre=nombre, tipo=tipo, comision_compra=comision_compra, comision_venta=comision_venta, activo=activo
            )
            messages.success(request, f"Entidad '{nombre}' creada exitosamente.")

        except (ValueError, InvalidOperation):
            messages.error(request, "Los valores de comisión deben ser números válidos.")
        except Exception as e:
            messages.error(request, f"Error al crear la entidad: {e}")

    return redirect("configuracion")


@permission_required(PERM_CHANGE_ENTIDADFINANCIERA)
def entidad_edit(request: HttpRequest, pk: int) -> HttpResponse:
    """Edita una entidad financiera existente.

    Args:
        request: HttpRequest object.
        pk: int, identificador primario de la entidad a editar.

    Retorna:
        HttpResponse: Redirect to configuracion with entidades tab.

    """
    entidad = get_object_or_404(EntidadFinanciera, pk=pk)

    if request.method == "POST":
        try:
            nombre = request.POST.get("nombre", "").strip()
            tipo = request.POST.get("tipo")
            comision_compra = Decimal(request.POST.get("comision_compra", "0"))
            comision_venta = Decimal(request.POST.get("comision_venta", "0"))
            activo = request.POST.get("activo") == "on"

            if not nombre or not tipo:
                messages.error(request, "Nombre y tipo son obligatorios.")
                return redirect("configuracion")

            # Verificar que no exista ya esa combinación nombre-tipo (excepto esta misma entidad)
            if EntidadFinanciera.objects.filter(nombre=nombre, tipo=tipo).exclude(pk=pk).exists():
                messages.error(request, f"Ya existe otra entidad {tipo} con el nombre '{nombre}'.")
                return redirect("configuracion")

            entidad.nombre = nombre
            entidad.tipo = tipo
            entidad.comision_compra = comision_compra
            entidad.comision_venta = comision_venta
            entidad.activo = activo
            entidad.save()

            messages.success(request, f"Entidad '{nombre}' actualizada exitosamente.")

        except (ValueError, InvalidOperation):
            messages.error(request, "Los valores de comisión deben ser números válidos.")
        except Exception as e:
            messages.error(request, f"Error al actualizar la entidad: {e}")

    return redirect("configuracion")


@permission_required(PERM_DELETE_ENTIDADFINANCIERA)
def entidad_delete(request: HttpRequest, pk: int) -> HttpResponse:
    """Elimina una entidad de medio financiero.

    Args:
        request: HttpRequest object.
        pk: int, identificador primario de la entidad a eliminar.

    Retorna:
        HttpResponse: Redirect to configuracion with entidades tab.

    """
    entidad = get_object_or_404(EntidadFinanciera, pk=pk)

    if request.method == "POST":
        try:
            # Verificar si la entidad está siendo usada por algún medio financiero
            from apps.transacciones.models import BilleteraElectronica, CuentaBancaria, TarjetaCredito

            en_uso = (
                TarjetaCredito.objects.filter(entidad=entidad).exists()
                or CuentaBancaria.objects.filter(entidad=entidad).exists()
                or BilleteraElectronica.objects.filter(entidad=entidad).exists()
            )

            if en_uso:
                messages.error(
                    request,
                    (
                        "No se puede eliminar la entidad '"
                        f"{entidad.nombre}' porque está siendo utilizada por medios financieros existentes."
                    ),
                )
            else:
                nombre = entidad.nombre
                entidad.delete()
                messages.success(request, f"Entidad '{nombre}' eliminada exitosamente.")

        except Exception as e:
            messages.error(request, f"Error al eliminar la entidad: {e}")

    return redirect("configuracion")


# CRUD Tasas de Cambio


@permission_required(PERM_VIEW_TASACAMBIO)
def tasa_cambio_listar(request: HttpRequest) -> object:
    """Renderiza la página de listado de tasas de cambio.

    Args:
        request: Objeto HttpRequest.

    Retorna:
        HttpResponse: Renderiza el template tasa_cambio_list.html con el contexto de las tasas de cambio.

    """
    tasas = TasaCambio.objects.all().order_by("-fecha_actualizacion")
    return render(request, "tasa_cambio_list.html", {"tasas_de_cambio": tasas})


@permission_required(PERM_ADD_TASACAMBIO)
def tasa_cambio_crear(request: HttpRequest):
    """Crea una nueva tasa de cambio.

    Argumento:
        request: Objeto HttpRequest.

    Retorna:
        HttpResponse: Redirige al listado de tasas o renderiza el formulario de creación.

    """
    if request.method == "POST":
        form = TasaCambioForm(request.POST)
        if form.is_valid():
            nueva_tasa = form.save()
            # Guardar registro inicial en el historial
            TasaCambioHistorial.objects.create(
                tasa_cambio_original=nueva_tasa,
                divisa_origen=nueva_tasa.divisa_origen,
                divisa_destino=nueva_tasa.divisa_destino,
                precio_base=nueva_tasa.precio_base,
                comision_compra=nueva_tasa.comision_compra,
                comision_venta=nueva_tasa.comision_venta,
                activo=nueva_tasa.activo,
                motivo="Creación de Tasa",
                fecha_registro=timezone.now(),
            )
            return redirect("tasa_cambio_listar")
    else:
        form = TasaCambioForm()
    return render(request, "tasa_cambio_form.html", {"form": form})


@permission_required(PERM_CHANGE_TASACAMBIO)
def tasa_cambio_editar(request: HttpRequest, pk: str) -> object:
    """Edita una tasa de cambio existente y guarda los cambios en el historial.

    Argumento:
        request: Objeto HttpRequest.
        pk: str, el identificador único (UUID) de la tasa de cambio a editar.

    Retorna:
        HttpResponse: Redirige al listado de tasas o renderiza el formulario de edición.

    """
    tasa = get_object_or_404(TasaCambio, pk=pk)

    # Guardar valores originales para comparar
    valores_originales = {
        "precio_base": tasa.precio_base,
        "comision_compra": tasa.comision_compra,
        "comision_venta": tasa.comision_venta,
        "activo": tasa.activo,
    }

    if request.method == "POST":
        form = TasaCambioForm(request.POST, instance=tasa)
        if form.is_valid():
            # Verificar si hubo cambios reales
            cambios = []
            if tasa.precio_base != valores_originales["precio_base"]:
                cambios.append(
                    f"Precio base: {strip_trailing_zeros(valores_originales['precio_base'])} → {strip_trailing_zeros(tasa.precio_base)}"
                )
            if tasa.comision_compra != valores_originales["comision_compra"]:
                cambios.append(
                    f"Comisión compra: {strip_trailing_zeros(valores_originales['comision_compra'])} → {strip_trailing_zeros(tasa.comision_compra)}"
                )
            if tasa.comision_venta != valores_originales["comision_venta"]:
                cambios.append(
                    f"Comisión venta: {strip_trailing_zeros(valores_originales['comision_venta'])} → {strip_trailing_zeros(tasa.comision_venta)}"
                )
            if tasa.activo != valores_originales["activo"]:
                cambios.append(
                    "Estado: "
                    + ("Activo" if valores_originales["activo"] else "Inactivo")
                    + " → "
                    + ("Activo" if tasa.activo else "Inactivo")
                )

            # Solo guardar en historial si hubo cambios
            if cambios:
                tasa_editada = form.save()
                # Actualizar fecha de modificación
                tasa_editada.fecha_actualizacion = timezone.now()
                tasa_editada.save()

                # Guardar en el historial con detalles de los cambios
                motivo_detallado = f"Edición de Tasa - Cambios: {'; '.join(cambios)}"
                TasaCambioHistorial.objects.create(
                    tasa_cambio_original=tasa_editada,
                    divisa_origen=tasa_editada.divisa_origen,
                    divisa_destino=tasa_editada.divisa_destino,
                    precio_base=tasa_editada.precio_base,
                    comision_compra=tasa_editada.comision_compra,
                    comision_venta=tasa_editada.comision_venta,
                    activo=tasa_editada.activo,
                    motivo=motivo_detallado,
                    fecha_registro=timezone.now(),
                )
            return redirect("tasa_cambio_listar")
    else:
        form = TasaCambioForm(instance=tasa)
    return render(request, "tasa_cambio_form.html", {"form": form})


@permission_required(PERM_CHANGE_TASACAMBIO)
def tasa_cambio_desactivar(request: HttpRequest, pk: str) -> object:
    """Desactiva una tasa de cambio existente.

    Argumento:
        request: Objeto HttpRequest.
        pk: str, el identificador único (UUID) de la tasa de cambio a desactivar.

    Retorna:
        HttpResponse: Redirige al listado de tasas.

    """
    tasa = get_object_or_404(TasaCambio, pk=pk)
    if request.method == "POST" and tasa.activo:  # Solo desactivar si está activa
        tasa.activo = False
        tasa.fecha_actualizacion = timezone.now()
        tasa.save()
        # Guardar en el historial
        TasaCambioHistorial.objects.create(
            tasa_cambio_original=tasa,
            divisa_origen=tasa.divisa_origen,
            divisa_destino=tasa.divisa_destino,
            precio_base=tasa.precio_base,
            comision_compra=tasa.comision_compra,
            comision_venta=tasa.comision_venta,
            activo=tasa.activo,
            motivo="Desactivación de Tasa",
            fecha_registro=timezone.now(),
        )
    return redirect("tasa_cambio_listar")


@permission_required(PERM_CHANGE_TASACAMBIO)
def tasa_cambio_activar(request: HttpRequest, pk: str) -> object:
    """Activa una tasa de cambio existente.

    Argumento:
        request: Objeto HttpRequest.
        pk: str, el identificador único (UUID) de la tasa de cambio a activar.

    Retorna:
        HttpResponse: Redirige al listado de tasas.

    """
    tasa = get_object_or_404(TasaCambio, pk=pk)
    if request.method == "POST" and not tasa.activo:  # Solo activar si está inactiva:
        tasa.activo = True
        tasa.fecha_actualizacion = timezone.now()
        tasa.save()
        # Guardar en el historial
        TasaCambioHistorial.objects.create(
            tasa_cambio_original=tasa,
            divisa_origen=tasa.divisa_origen,
            divisa_destino=tasa.divisa_destino,
            precio_base=tasa.precio_base,
            comision_compra=tasa.comision_compra,
            comision_venta=tasa.comision_venta,
            activo=tasa.activo,
            motivo="Activación de Tasa",
            fecha_registro=timezone.now(),
        )
    return redirect("tasa_cambio_listar")


@permission_required(PERM_VIEW_TASACAMBIOHISTORIAL)
def tasa_cambio_historial_listar(request: HttpRequest) -> object:
    """Renderiza la página de listado del historial de tasas de cambio con filtros.

    Args:
        request: Objeto HttpRequest.

    Retorna:
        HttpResponse: Renderiza el template tasa_cambio_historial_list.html con el contexto del historial filtrado.

    """
    from datetime import datetime

    historial = TasaCambioHistorial.objects.all().order_by("-fecha_registro")

    # Filtros
    fecha_inicio = request.GET.get("fecha_inicio")
    fecha_fin = request.GET.get("fecha_fin")
    divisa = request.GET.get("divisa")
    motivo = request.GET.get("motivo")

    if fecha_inicio:
        historial = historial.filter(fecha_registro__gte=fecha_inicio)
    if fecha_fin:
        # Hacer que la fecha de fin sea inclusiva hasta el final del día
        try:
            fecha_fin_dt = datetime.strptime(fecha_fin, "%Y-%m-%d")
            fecha_fin_dt = fecha_fin_dt.replace(hour=23, minute=59, second=59, microsecond=999999)
            historial = historial.filter(fecha_registro__lte=fecha_fin_dt)
        except Exception:
            historial = historial.filter(fecha_registro__lte=fecha_fin)
    if divisa:
        historial = historial.filter(Q(divisa_origen__codigo=divisa) | Q(divisa_destino__codigo=divisa))
    if motivo:
        historial = historial.filter(motivo__icontains=motivo)

    # Obtener motivos únicos (sin duplicados)
    motivos_queryset = TasaCambioHistorial.objects.values_list("motivo", flat=True).distinct()
    motivos_unicos = sorted(set(motivos_queryset))

    context = {
        "historial": historial,
        "divisas": Divisa.objects.all(),  # Para el filtro de divisas
        "motivos": motivos_unicos,  # Motivos únicos para el filtro
    }

    return render(request, "tasa_cambio_historial_list.html", context)

# CRUD de Tausers
@permission_required(PERM_VIEW_TAUSER)
def tauser_list(request: HttpRequest) -> HttpResponse:
    """Renderiza la lista de tausers en el panel de administración.

    Args:
        request: HttpRequest object.

    Retorna:
        HttpResponse: Rendered tauser_list.html template.

    """
    tausers = Tauser.objects.all()
    return render(request, "tauser_list.html", {"tausers": tausers})


@permission_required(PERM_ADD_TAUSER)
def tauser_create(request: HttpRequest) -> HttpResponse:
    """Valida el formulario de creación de tauser y renderiza la lista de tausers con el nuevo tauser.

    Args:
        request: HttpRequest object.

    Retorna:
        HttpResponse: Rendered tauser_list.html template.

    """
    if request.method == "POST":
        form = TauserForm(request.POST)
        if form.is_valid():
            form.save()
            messages.success(request, "Tauser creado exitosamente.")
            return redirect("tauser_listar")
    else:
        form = TauserForm()
    tausers = Tauser.objects.all()
    return render(request, "tauser_list.html", {"tausers": tausers, "form": form})


@permission_required(PERM_CHANGE_TAUSER)
def tauser_edit(request: HttpRequest, pk: int) -> HttpResponse:
    """Valida el formulario de edición de tauser y renderiza la lista de tausers con el tauser editado.

    Args:
        request: HttpRequest object.
        pk: int, identificador primario del tauser a editar.

    Retorna:
        HttpResponse: Rendered tauser_list.html template.

    """
    tauser = get_object_or_404(Tauser, pk=pk)
    if request.method == "POST":
        form = TauserForm(request.POST, instance=tauser)
        if form.is_valid():
            form.save()
            messages.success(request, "Tauser actualizado exitosamente.")
            return redirect("tauser_listar")
    else:
        form = TauserForm(instance=tauser)
    tausers = Tauser.objects.all()
    return render(request, "tauser_list.html", {"tausers": tausers, "form": form, "editing": True})


@permission_required(PERM_DELETE_TAUSER)
def tauser_delete(request: HttpRequest, pk: int) -> HttpResponse:
    """Elimina el tauser y renderiza la lista de tausers actualizada.

    Args:
        request: HttpRequest object.
        pk: int, identificador primario del tauser a eliminar.

    Retorna:
        HttpResponse: Rendered tauser_list.html template.

    """
    tauser = get_object_or_404(Tauser, pk=pk)
    if request.method == "POST":
        tauser.delete()
        messages.success(request, "Tauser eliminado exitosamente.")
        return redirect("tauser_listar")
    tausers = Tauser.objects.all()
    return render(request, "tauser_list.html", {"tausers": tausers})


@permission_required(PERM_CHANGE_STOCKDIVISATAUSER)
@require_POST
def tauser_depositar(request: HttpRequest) -> HttpResponse:
    """Realiza un depósito de divisas en el stock de un tauser.

    Args:
        request: HttpRequest object con datos JSON del depósito.

    Retorna:
        HttpResponse: Redirect a lista de tausers con mensaje de éxito.

    """
    import json

    try:
        # Leer datos del formulario POST (campo payload) o del body JSON
        payload = request.POST.get('payload')
        if payload:
            data = json.loads(payload)
        else:
            data = json.loads(request.body)

        # Validar campos requeridos
        required_fields = ['tauser_id', 'divisa_id', 'denominaciones']
        for field in required_fields:
            if field not in data:
                messages.error(request, f'Campo requerido: {field}')
                return redirect('tauser_listar')

        # Validar denominaciones
        denominaciones = data['denominaciones']
        if not isinstance(denominaciones, list) or not denominaciones:
            messages.error(request, 'Las denominaciones deben ser una lista no vacía')
            return redirect('tauser_listar')

        for item in denominaciones:
            if not isinstance(item, dict) or 'denominacion' not in item or 'cantidad' not in item:
                messages.error(request, 'Cada denominación debe tener denominacion y cantidad')
                return redirect('tauser_listar')
        print(denominaciones)
        # Realizar el depósito
        movimiento = depositar_divisas(
            tauser_id=data['tauser_id'],
            divisa_id=data['divisa_id'],
            denominaciones_cantidades=denominaciones
        )

        messages.success(request, '¡Depósito realizado exitosamente!')
        return redirect('tauser_listar')

    except ValidationError as e:
        messages.error(request, str(e))
        return redirect('tauser_listar')
    except json.JSONDecodeError:
        messages.error(request, 'JSON inválido')
        return redirect('tauser_listar')
    except Exception as e:
        messages.error(request, f'Error interno: {e!s}')
        return redirect('tauser_listar')


@permission_required(PERM_CHANGE_STOCKDIVISATAUSER)
@require_POST
def tauser_extraer(request: HttpRequest) -> HttpResponse:
    """Realiza una extracción de divisas del stock de un tauser.

    Args:
        request: HttpRequest object con datos JSON de la extracción.

    Retorna:
        HttpResponse: Redirect a lista de tausers con mensaje de éxito.

    """
    import json

    try:
        # Leer datos del formulario POST (campo payload) o del body JSON
        payload = request.POST.get('payload')
        if payload:
            data = json.loads(payload)
        else:
            data = json.loads(request.body)

        # Validar campos requeridos
        required_fields = ['tauser_id', 'divisa_id', 'denominaciones']
        for field in required_fields:
            if field not in data:
                messages.error(request, f'Campo requerido: {field}')
                return redirect('tauser_listar')

        # Validar denominaciones
        denominaciones = data['denominaciones']
        if not isinstance(denominaciones, list) or not denominaciones:
            messages.error(request, 'Las denominaciones deben ser una lista no vacía')
            return redirect('tauser_listar')

        for item in denominaciones:
            if not isinstance(item, dict) or 'denominacion' not in item or 'cantidad' not in item:
                messages.error(request, 'Cada denominación debe tener denominacion y cantidad')
                return redirect('tauser_listar')

        # Realizar la extracción
        movimiento = extraer_divisas(
            tauser_id=data['tauser_id'],
            divisa_id=data['divisa_id'],
            denominaciones_cantidades=denominaciones
        )

        messages.success(request, '¡Extracción realizada exitosamente!')
        return redirect('tauser_listar')

    except ValidationError as e:
        messages.error(request, str(e))
        return redirect('tauser_listar')
    except json.JSONDecodeError:
        messages.error(request, 'JSON inválido')
        return redirect('tauser_listar')
    except Exception as e:
        messages.error(request, f'Error interno: {e!s}')
        return redirect('tauser_listar')


@permission_required(PERM_VIEW_MOVIMIENTOSTOCK)
def movimientos_stock_listar(request: HttpRequest) -> HttpResponse:
    """Renderiza la página de listado de movimientos de stock con filtros.

    Args:
        request: Objeto HttpRequest.

    Returns:
        HttpResponse: Renderiza el template movimientos_stock_list.html con el contexto de movimientos filtrados.

    """
    from datetime import datetime

    movimientos = MovimientoStock.objects.select_related(
        'tauser', 'divisa', 'transaccion'
    ).prefetch_related('detalles').order_by('-fecha_creacion')

    # Filtros
    fecha_inicio = request.GET.get('fecha_inicio')
    fecha_fin = request.GET.get('fecha_fin')
    tauser_id = request.GET.get('tauser')
    divisa_codigo = request.GET.get('divisa')
    tipo_movimiento = request.GET.get('tipo_movimiento')
    estado = request.GET.get('estado')

    if fecha_inicio:
        movimientos = movimientos.filter(fecha_creacion__gte=fecha_inicio)
    if fecha_fin:
        # Hacer que la fecha de fin sea inclusiva hasta el final del día
        try:
            fecha_fin_dt = datetime.strptime(fecha_fin, '%Y-%m-%d')
            fecha_fin_dt = fecha_fin_dt.replace(hour=23, minute=59, second=59, microsecond=999999)
            movimientos = movimientos.filter(fecha_creacion__lte=fecha_fin_dt)
        except Exception:
            movimientos = movimientos.filter(fecha_creacion__lte=fecha_fin)
    if tauser_id:
        movimientos = movimientos.filter(tauser_id=tauser_id)
    if divisa_codigo:
        movimientos = movimientos.filter(divisa__codigo=divisa_codigo)
    if tipo_movimiento:
        movimientos = movimientos.filter(tipo_movimiento=tipo_movimiento)
    if estado:
        movimientos = movimientos.filter(estado=estado)

    context = {
        'movimientos': movimientos,
        'tausers': Tauser.objects.all().order_by('nombre'),
        'divisas': Divisa.objects.all().order_by('codigo'),
        'tipos_movimiento': MovimientoStock.TIPOS_MOVIMIENTO,
        'estados_movimiento': MovimientoStock.ESTADOS_MOVIMIENTO,
    }

    return render(request, 'movimientos_stock_list.html', context)<|MERGE_RESOLUTION|>--- conflicted
+++ resolved
@@ -57,12 +57,9 @@
     PERM_VIEW_USUARIO,
     get_permission_display_name,
 )
-<<<<<<< HEAD
 from apps.stock.models import MovimientoStock
 from apps.stock.services import depositar_divisas, extraer_divisas
 from apps.tauser.models import Tauser
-=======
->>>>>>> 35950714
 from apps.transacciones.models import EntidadFinanciera, LimiteTransacciones
 from apps.usuarios.models import Cliente, TipoCliente, Usuario
 
