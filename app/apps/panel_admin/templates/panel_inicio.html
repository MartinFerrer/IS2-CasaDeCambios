--- conflicted
+++ resolved
@@ -32,21 +32,12 @@
                                        class="btn btn-outline btn-accent w-full my-2">Clientes</a>
                                 </li>
                                 <li>
-<<<<<<< HEAD
-                                    <a href="{% url 'operaciones:divisa_list' %}"
-                                       class="btn btn-outline btn-info w-full my-2">Divisas</a>
-                                </li>
-                                <li>
-                                    <a href="{% url 'operaciones:tasa_cambio_listar' %}"
-                                       class="btn btn-outline btn-info w-full my-2">Tasas de Cambio</a>
-=======
                                     <a href="{% url 'operaciones:tasa_cambio_listar' %}"
                                        class="btn btn-outline btn-ghost w-full my-2">Tasas de Cambio</a>
                                 </li>
                                 <li>
                                     <a href="{% url 'operaciones:tasa_cambio_historial_listar' %}"
                                        class="btn btn-outline btn-warning w-full my-2">Historial de Tasas de Cambio</a>
->>>>>>> efa40ee6
                                 </li>
                             </ul>
                         </details>
