from django.conf import settings
from django.contrib import messages
from django.contrib.auth import authenticate, login, logout
from django.contrib.auth.tokens import PasswordResetTokenGenerator
from django.core.mail import send_mail
from django.shortcuts import get_object_or_404, redirect, render
from django.urls import reverse
<<<<<<< HEAD
from django.contrib.auth.models import Group
from apps.usuarios.forms import CustomUserCreationForm
from apps.usuarios.models import Usuario

token_generator = PasswordResetTokenGenerator()


# -----------------------------
# REGISTRO con verificación
# -----------------------------
def registro_view(request):
    if request.method == "POST":
        form = CustomUserCreationForm(request.POST)
        if form.is_valid():
            user = form.save(commit=False)
            user.is_active = False  # 🚨 desactivar hasta verificar
            user.save()

            grupo, created = Group.objects.get_or_create(name="Usuario Registrado")
            user.groups.add(grupo)
            # Generar token
            token = token_generator.make_token(user)
            uid = user.pk

=======

from apps.usuarios.forms import CustomUserCreationForm
from apps.usuarios.models import Usuario

token_generator = PasswordResetTokenGenerator()


# -----------------------------
# REGISTRO con verificación
# -----------------------------
def registro_view(request):
    if request.method == "POST":
        form = CustomUserCreationForm(request.POST)
        if form.is_valid():
            user = form.save(commit=False)
            user.is_active = False  # 🚨 desactivar hasta verificar
            user.save()

            # Generar token
            token = token_generator.make_token(user)
            uid = user.pk

>>>>>>> b687366e
            # Construir enlace
            verification_link = request.build_absolute_uri(
                reverse("seguridad:verificar_cuenta", kwargs={"uid": uid, "token": token}),
            )

            # Enviar correo
            send_mail(
                "Verifica tu cuenta",
                f"Hola {user.nombre}, confirma tu correo haciendo clic en este enlace:\n{verification_link}",
                settings.DEFAULT_FROM_EMAIL,
                [user.email],
            )

            messages.success(request, "Se ha enviado un correo de verificación. Revisa tu bandeja de entrada.")
            return redirect("seguridad:login")
        messages.error(request, "Por favor corrige los errores en el formulario.")
    else:
        form = CustomUserCreationForm()
    return render(request, "registro.html", {"form": form})


# -----------------------------
# VERIFICAR CUENTA
# -----------------------------
def verificar_cuenta(request, uid, token):
    user = get_object_or_404(Usuario, pk=uid)
    if token_generator.check_token(user, token):
        user.is_active = True
        user.save()
        messages.success(request, "Tu cuenta ha sido verificada. Ya puedes iniciar sesión.")
        return redirect("seguridad:login")
    messages.error(request, "El enlace de verificación no es válido o ha expirado.")
    return redirect("seguridad:registro")


# -----------------------------
# LOGIN
# -----------------------------
def login_view(request):
    if request.method == "POST":
        email = request.POST.get("email")
        password = request.POST.get("password")
        user = authenticate(request, email=email, password=password)

        if user is not None:
            if not user.is_active:
                messages.error(request, "Debes verificar tu correo antes de iniciar sesión.")
                return redirect("seguridad:login")

            login(request, user)
            if user.is_staff:
                return redirect("/admin/")
            return redirect("/admin/")  # o página para usuarios normales
        messages.error(request, "Usuario o contraseña incorrectos.")

    return render(request, "login.html")


# -----------------------------
# LOGOUT
# -----------------------------
def logout_view(request):
    logout(request)
    messages.success(request, "Has cerrado sesión correctamente.")
<<<<<<< HEAD
    return redirect("/seguridad:login/")
=======
    return redirect("/seguridad/login/")
>>>>>>> b687366e
<|MERGE_RESOLUTION|>--- conflicted
+++ resolved
@@ -1,14 +1,13 @@
+from apps.usuarios.forms import CustomUserCreationForm
+from apps.usuarios.models import Usuario
 from django.conf import settings
 from django.contrib import messages
 from django.contrib.auth import authenticate, login, logout
+from django.contrib.auth.models import Group
 from django.contrib.auth.tokens import PasswordResetTokenGenerator
 from django.core.mail import send_mail
 from django.shortcuts import get_object_or_404, redirect, render
 from django.urls import reverse
-<<<<<<< HEAD
-from django.contrib.auth.models import Group
-from apps.usuarios.forms import CustomUserCreationForm
-from apps.usuarios.models import Usuario
 
 token_generator = PasswordResetTokenGenerator()
 
@@ -23,37 +22,13 @@
             user = form.save(commit=False)
             user.is_active = False  # 🚨 desactivar hasta verificar
             user.save()
-
-            grupo, created = Group.objects.get_or_create(name="Usuario Registrado")
+            # Definir grupo de usuario creado
+            grupo, _ = Group.objects.get_or_create(name="Usuario Registrado")
             user.groups.add(grupo)
             # Generar token
             token = token_generator.make_token(user)
             uid = user.pk
 
-=======
-
-from apps.usuarios.forms import CustomUserCreationForm
-from apps.usuarios.models import Usuario
-
-token_generator = PasswordResetTokenGenerator()
-
-
-# -----------------------------
-# REGISTRO con verificación
-# -----------------------------
-def registro_view(request):
-    if request.method == "POST":
-        form = CustomUserCreationForm(request.POST)
-        if form.is_valid():
-            user = form.save(commit=False)
-            user.is_active = False  # 🚨 desactivar hasta verificar
-            user.save()
-
-            # Generar token
-            token = token_generator.make_token(user)
-            uid = user.pk
-
->>>>>>> b687366e
             # Construir enlace
             verification_link = request.build_absolute_uri(
                 reverse("seguridad:verificar_cuenta", kwargs={"uid": uid, "token": token}),
@@ -118,8 +93,4 @@
 def logout_view(request):
     logout(request)
     messages.success(request, "Has cerrado sesión correctamente.")
-<<<<<<< HEAD
-    return redirect("/seguridad:login/")
-=======
-    return redirect("/seguridad/login/")
->>>>>>> b687366e
+    return redirect("/seguridad/login/")