from django.urls import path

from . import views

app_name = "presentacion"

urlpatterns = [
<<<<<<< HEAD
    path("index", views.index, name="index"),
=======
    path("", views.ejemplo, name="ejemplo"),
>>>>>>> bf7d5bc0
]<|MERGE_RESOLUTION|>--- conflicted
+++ resolved
@@ -5,9 +5,5 @@
 app_name = "presentacion"
 
 urlpatterns = [
-<<<<<<< HEAD
-    path("index", views.index, name="index"),
-=======
     path("", views.ejemplo, name="ejemplo"),
->>>>>>> bf7d5bc0
 ]