--- conflicted
+++ resolved
@@ -10,10 +10,5 @@
 app_name = "transacciones"
 
 urlpatterns = [
-<<<<<<< HEAD
-    # path("", views.ejemplo, name="ejemplo"),
-    
-=======
     path("", views.home, name="home"),
->>>>>>> 727616f1
 ]