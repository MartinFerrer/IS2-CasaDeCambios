--- conflicted
+++ resolved
@@ -118,29 +118,17 @@
         this.colors = ["#22c55e", "#ef4444", "#3b82f6", "#f59e0b", "#8b5cf6", "#ec4899"];
         this.currentView = 'tasas';
         this.divisasDisponibles = [];
-<<<<<<< HEAD
         this.tasasActuales = []; 
         this.historialDivisas = {}; // Guardar historial real
         this.initializeElements();
         this.loadTasas();
         
-=======
-        this.tasasActuales = [];
-        this.historialDivisas = {}; // Guardar historial real
-        this.initializeElements();
-        this.loadTasas();
-
->>>>>>> 727ef9a1
         // Auto-refresh cada 30 segundos solo en vista de tasas
         setInterval(() => {
             if (this.currentView === 'tasas') {
                 this.loadTasas();
             }
-<<<<<<< HEAD
         }, 30000); 
-=======
-        }, 30000);
->>>>>>> 727ef9a1
     }
 
     initializeElements() {
@@ -234,7 +222,6 @@
     async loadTasas() {
         try {
             if (!this.tasasTbody.innerHTML) this.showLoading();
-<<<<<<< HEAD
             
             const response = await fetch(this.apiUrl);
             if (!response.ok) throw new Error(`HTTP error! status: ${response.status}`);
@@ -242,15 +229,6 @@
             const data = await response.json();
             console.log('📊 Datos recibidos:', data); // Debug
             
-=======
-
-            const response = await fetch(this.apiUrl);
-            if (!response.ok) throw new Error(`HTTP error! status: ${response.status}`);
-
-            const data = await response.json();
-            console.log('📊 Datos recibidos:', data); // Debug
-
->>>>>>> 727ef9a1
             if (data.tasas && data.tasas.length > 0) {
                 // Procesar historial de cada divisa
                 data.tasas.forEach(tasa => {
@@ -309,20 +287,12 @@
                 const historialOrdenado = [...historial].sort((a, b) => new Date(a.fecha_iso) - new Date(b.fecha_iso));
                 const actual = historialOrdenado[historialOrdenado.length - 1];
                 const anterior = historialOrdenado[historialOrdenado.length - 2];
-<<<<<<< HEAD
                 
-=======
-
->>>>>>> 727ef9a1
                 console.log(`📊 ${tasa.divisa.codigo} - Anterior: ${anterior.precio_compra}, Actual: ${actual.precio_compra}`);
 
                 const diferencia = actual.precio_compra - anterior.precio_compra;
                 const porcentaje = ((diferencia / anterior.precio_compra) * 100).toFixed(2);
-<<<<<<< HEAD
                 
-=======
-
->>>>>>> 727ef9a1
                 if (Math.abs(diferencia) < 0.01) { // Threshold para considerar "sin cambio"
                     trendIcon = this.getTrendIcon('neutral', `Sin cambio significativo`);
                 } else if (diferencia > 0) {
@@ -349,7 +319,6 @@
 
         this.tasasTbody.innerHTML = '';
         this.tasasTbody.appendChild(fragment);
-<<<<<<< HEAD
     }
 
     getTrendIcon(direction, tooltip) {
@@ -386,64 +355,18 @@
         }
     }
 
-=======
-    }
-
-    getTrendIcon(direction, tooltip) {
-        const iconClasses = "h-6 w-6 inline-block";
-
-        switch(direction) {
-            case 'up':
-                return `
-                    <span class="text-green-500 flex items-center gap-1" title="${tooltip}">
-                        <svg xmlns="http://www.w3.org/2000/svg" class="${iconClasses}" fill="none" viewBox="0 0 24 24" stroke="currentColor">
-                            <path stroke-linecap="round" stroke-linejoin="round" stroke-width="2" d="M5 10l7-7m0 0l7 7m-7-7v18" />
-                        </svg>
-                        <span class="text-xs hidden sm:inline">↑</span>
-                    </span>
-                `;
-            case 'down':
-                return `
-                    <span class="text-red-500 flex items-center gap-1" title="${tooltip}">
-                        <svg xmlns="http://www.w3.org/2000/svg" class="${iconClasses}" fill="none" viewBox="0 0 24 24" stroke="currentColor">
-                            <path stroke-linecap="round" stroke-linejoin="round" stroke-width="2" d="M19 14l-7 7m0 0l-7-7m7 7V3" />
-                        </svg>
-                        <span class="text-xs hidden sm:inline">↓</span>
-                    </span>
-                `;
-            default:
-                return `
-                    <span class="text-gray-400 flex items-center gap-1" title="${tooltip}">
-                        <svg xmlns="http://www.w3.org/2000/svg" class="${iconClasses}" fill="none" viewBox="0 0 24 24" stroke="currentColor">
-                            <path stroke-linecap="round" stroke-linejoin="round" stroke-width="2" d="M9 12h6m-6 4h6m2 5H7a2 2 0 01-2-2V5a2 2 0 012-2h5.586a1 1 0 01.707.293l5.414 5.414a1 1 0 01.293.707V19a2 2 0 01-2 2z" />
-                        </svg>
-                        <span class="text-xs hidden sm:inline">—</span>
-                    </span>
-                `;
-        }
-    }
-
->>>>>>> 727ef9a1
     updateDivisasSelect(tasas) {
         this.divisasDisponibles = tasas;
         const currentValue = this.divisaSelect.value;
         this.divisaSelect.innerHTML = '<option value="">Seleccionar divisa</option>';
-<<<<<<< HEAD
-        
-=======
-
->>>>>>> 727ef9a1
+        
         tasas.forEach(tasa => {
             const option = document.createElement('option');
             option.value = tasa.divisa.codigo;
             option.textContent = `${tasa.divisa.codigo} - ${tasa.divisa.nombre}`;
             this.divisaSelect.appendChild(option);
         });
-<<<<<<< HEAD
-        
-=======
-
->>>>>>> 727ef9a1
+        
         // Restaurar selección si existe
         if (currentValue && tasas.find(t => t.divisa.codigo === currentValue)) {
             this.divisaSelect.value = currentValue;
@@ -460,7 +383,6 @@
         }
 
         console.log(`📊 Cargando historial para ${divisaSeleccionada}, período: ${periodo} días`);
-<<<<<<< HEAD
         
         this.showLoadingHistorial();
         
@@ -482,29 +404,6 @@
                 this.renderChart(historial, divisaSeleccionada);
                 this.hideLoadingHistorial();
                 
-=======
-
-        this.showLoadingHistorial();
-
-        setTimeout(() => {
-            try {
-                let historial = this.historialDivisas[divisaSeleccionada];
-
-                // Filtrar por período (últimos N registros o por fecha)
-                if (historial.length > periodo) {
-                    historial = historial.slice(-periodo);
-                }
-
-                if (historial.length === 0) {
-                    this.renderEmptyChart();
-                    return;
-                }
-
-                console.log(`📈 Renderizando gráfico con ${historial.length} puntos para ${divisaSeleccionada}`);
-                this.renderChart(historial, divisaSeleccionada);
-                this.hideLoadingHistorial();
-
->>>>>>> 727ef9a1
             } catch (error) {
                 console.error('❌ Error al procesar historial:', error);
                 this.showErrorHistorial();
@@ -534,12 +433,6 @@
         // Ordenar historial cronológicamente
         const historialOrdenado = [...historial].sort((a, b) => new Date(a.fecha_iso) - new Date(b.fecha_iso));
 
-<<<<<<< HEAD
-=======
-        // Ordenar historial cronológicamente
-        const historialOrdenado = [...historial].sort((a, b) => new Date(a.fecha_iso) - new Date(b.fecha_iso));
-
->>>>>>> 727ef9a1
         const fechas = historialOrdenado.map(h => h.fecha);
         const preciosCompra = historialOrdenado.map(h => h.precio_compra);
         const preciosVenta = historialOrdenado.map(h => h.precio_venta);
@@ -585,15 +478,6 @@
         };
 
         const layout = {
-<<<<<<< HEAD
-            title: { 
-                text: `📊 Historial de Tasas - ${divisaCodigo}`, 
-                font: { size: 20, color: '#1f2937', family: 'Arial, sans-serif' },
-                x: 0.5
-            },
-            xaxis: { 
-                title: '📅 Fecha', 
-=======
             title: {
                 text: `📊 Historial de Tasas - ${divisaCodigo}`,
                 font: { size: 20, color: '#1f2937', family: 'Arial, sans-serif' },
@@ -601,37 +485,23 @@
             },
             xaxis: {
                 title: '📅 Fecha',
->>>>>>> 727ef9a1
                 gridcolor: '#e5e7eb',
                 titlefont: { size: 14, color: '#374151' },
                 tickangle: -45
             },
-<<<<<<< HEAD
             yaxis: { 
                 title: '💰 Precio (₲)', 
                 gridcolor: '#e5e7eb', 
-=======
-            yaxis: {
-                title: '💰 Precio (₲)',
-                gridcolor: '#e5e7eb',
->>>>>>> 727ef9a1
                 tickformat: ',.0f',
                 titlefont: { size: 14, color: '#374151' }
             },
             plot_bgcolor: 'rgba(249,250,251,0.8)',
             paper_bgcolor: 'rgba(255,255,255,1)',
             margin: { l: 80, r: 40, t: 80, b: 80 },
-<<<<<<< HEAD
             legend: { 
                 orientation: 'h', 
                 x: 0.5, 
                 xanchor: 'center', 
-=======
-            legend: {
-                orientation: 'h',
-                x: 0.5,
-                xanchor: 'center',
->>>>>>> 727ef9a1
                 y: -0.15,
                 bgcolor: 'rgba(255,255,255,0.8)',
                 bordercolor: '#e5e7eb',
@@ -641,15 +511,9 @@
             font: { family: 'Arial, sans-serif', size: 12 }
         };
 
-<<<<<<< HEAD
         const config = { 
             responsive: true, 
             displayModeBar: true, 
-=======
-        const config = {
-            responsive: true,
-            displayModeBar: true,
->>>>>>> 727ef9a1
             modeBarButtonsToRemove: ['pan2d', 'lasso2d', 'select2d', 'autoScale2d'],
             locale: 'es',
             toImageButtonOptions: {
@@ -673,17 +537,10 @@
     renderEmptyChart() {
         this.emptyHistorial.classList.remove('hidden');
         this.hideLoadingHistorial();
-<<<<<<< HEAD
         
         const layout = {
             title: { 
                 text: '📊 Selecciona una divisa para ver el historial', 
-=======
-
-        const layout = {
-            title: {
-                text: '📊 Selecciona una divisa para ver el historial',
->>>>>>> 727ef9a1
                 font: { size: 18, color: '#6b7280' },
                 x: 0.5
             },
@@ -693,26 +550,16 @@
             paper_bgcolor: 'rgba(0,0,0,0)',
             margin: { l: 40, r: 40, t: 80, b: 40 }
         };
-<<<<<<< HEAD
-        
-=======
-
->>>>>>> 727ef9a1
+        
         const config = { responsive: true, displayModeBar: false };
         Plotly.newPlot('historial_plotly', [], layout, config);
     }
 }
 
 // Inicializar cuando el DOM esté listo
-<<<<<<< HEAD
 document.addEventListener('DOMContentLoaded', () => { 
     console.log('🚀 Iniciando TasasManager...');
     new TasasManager(); 
-=======
-document.addEventListener('DOMContentLoaded', () => {
-    console.log('🚀 Iniciando TasasManager...');
-    new TasasManager();
->>>>>>> 727ef9a1
 });
     </script>
 {% endblock extra_scripts %}