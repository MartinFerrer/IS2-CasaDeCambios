--- conflicted
+++ resolved
@@ -287,18 +287,6 @@
                 const historialOrdenado = [...historial].sort((a, b) => new Date(a.fecha_iso) - new Date(b.fecha_iso));
                 const actual = historialOrdenado[historialOrdenado.length - 1];
                 const anterior = historialOrdenado[historialOrdenado.length - 2];
-<<<<<<< HEAD
-                
-                console.log(`📊 ${tasa.divisa.codigo} - Anterior: ${anterior.precio_compra}, Actual: ${actual.precio_compra}`);
-
-                const diferencia = actual.precio_compra - anterior.precio_compra;
-                const porcentaje = ((diferencia / anterior.precio_compra) * 100).toFixed(2);
-                
-                if (Math.abs(diferencia) < 0.01) { // Threshold para considerar "sin cambio"
-                    trendIcon = this.getTrendIcon('neutral', `Sin cambio significativo`);
-                } else if (diferencia > 0) {
-                    trendIcon = this.getTrendIcon('up', `Subió ${porcentaje}% (₲${diferencia.toFixed(0)})`);
-=======
 
                 console.log(`📊 ${tasa.divisa.codigo} - Compra: ${anterior.precio_compra} → ${actual.precio_compra}, Venta: ${anterior.precio_venta} → ${actual.precio_venta}`);
 
@@ -310,7 +298,6 @@
                     trendIconCompra = this.getTrendIcon('neutral', `Sin cambio significativo en compra`);
                 } else if (diferenciaCompra > 0) {
                     trendIconCompra = this.getTrendIcon('up', `Compra subió ${porcentajeCompra}% (₷${diferenciaCompra.toFixed(0)})`);
->>>>>>> be654dc4
                 } else {
                     trendIconCompra = this.getTrendIcon('down', `Compra bajó ${Math.abs(porcentajeCompra)}% (₷${Math.abs(diferenciaCompra).toFixed(0)})`);
                 }
@@ -357,13 +344,8 @@
     }
 
     getTrendIcon(direction, tooltip) {
-<<<<<<< HEAD
-        const iconClasses = "h-6 w-6 inline-block";
-        
-=======
         const iconClasses = "h-4 w-4 inline-block";
 
->>>>>>> be654dc4
         switch(direction) {
             case 'up':
                 return `
