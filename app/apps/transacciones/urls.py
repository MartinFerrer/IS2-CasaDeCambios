# app/apps/transacciones/urls.py
"""Configuración de URLs para la aplicación transacciones.

Define plantillas de URL para transacciones y configuración de medios de pago.
"""

from django.urls import path

from . import views

app_name = "transacciones"

urlpatterns = [
    # URLs para transacciones
    path("simular-cambio/", views.simular_cambio_view, name="simular_cambio"),
    path("api/simular", views.api_simular_cambio, name="api_simular_cambio"),
    path("api/clientes", views.api_clientes_usuario, name="api_clientes_usuario"),
    path("api/cliente/<int:cliente_id>/medios-pago", views.api_medios_pago_cliente, name="api_medios_pago_cliente"),
    path("api/divisas", views.api_divisas_disponibles, name="api_divisas_disponibles"),
    path("comprar-divisa/", views.comprar_divisa_view, name="comprar_divisa"),
    path("vender-divisa/", views.vender_divisa_view, name="vender_divisa"),
    # URLs para configuración de medios de pago
    path("configuracion/", views.configuracion_medios_pago, name="configuracion_medios_pago"),
    path("configuracion/cliente/<int:cliente_id>/", views.medios_pago_cliente, name="medios_pago_cliente"),
    # URLs para crear medios de pago
    path("configuracion/cliente/<int:cliente_id>/tarjeta/crear/", views.crear_tarjeta, name="crear_tarjeta"),
    path(
        "configuracion/cliente/<int:cliente_id>/cuenta/crear/",
        views.crear_cuenta_bancaria,
        name="crear_cuenta_bancaria",
    ),
    path("configuracion/cliente/<int:cliente_id>/billetera/crear/", views.crear_billetera, name="crear_billetera"),
    # URLs para editar medios de pago
    path(
        "configuracion/cliente/<int:cliente_id>/tarjeta/<int:medio_id>/editar/",
        views.editar_tarjeta,
        name="editar_tarjeta",
    ),
    path(
        "configuracion/cliente/<int:cliente_id>/cuenta/<int:medio_id>/editar/",
        views.editar_cuenta_bancaria,
        name="editar_cuenta_bancaria",
    ),
    path(
        "configuracion/cliente/<int:cliente_id>/billetera/<int:medio_id>/editar/",
        views.editar_billetera,
        name="editar_billetera",
    ),
    # URL para eliminar medios de pago
    path(
        "configuracion/cliente/<int:cliente_id>/<str:tipo>/<int:medio_id>/eliminar/",
        views.eliminar_medio_pago,
        name="eliminar_medio_pago",
    ),
    # URLs para realizar transacciones reales
    path("realizar-transaccion/", views.realizar_transaccion_view, name="realizar_transaccion"),
    path("api/crear-transaccion", views.api_crear_transaccion, name="api_crear_transaccion"),
    path(
        "api/cancelar-transaccion/<str:transaccion_id>/",
        views.api_cancelar_transaccion,
        name="api_cancelar_transaccion",
    ),
    path("api/procesar-pago-bancario/", views.api_procesar_pago_bancario, name="api_procesar_pago_bancario"),
    path("popup-banco/<str:transaccion_id>/", views.popup_banco_simulado, name="popup_banco_simulado"),
    path(
        "popup-tauser-retiro/<str:transaccion_id>/", views.popup_codigo_tauser_retiro, name="popup_codigo_tauser_retiro"
    ),
    path("procesar/<str:transaccion_id>/", views.procesar_transaccion_view, name="procesar_transaccion"),
    # URLs para verificación y cancelación por cotización
    path(
        "api/verificar-cotizacion/<str:transaccion_id>/",
        views.api_verificar_cotizacion,
        name="api_verificar_cotizacion",
    ),
    path(
        "api/cancelar-por-cotizacion/<str:transaccion_id>/",
        views.api_cancelar_por_cotizacion,
        name="api_cancelar_por_cotizacion",
    ),
    path(
        "api/aceptar-nueva-cotizacion/<str:transaccion_id>/",
        views.api_aceptar_nueva_cotizacion,
        name="api_aceptar_nueva_cotizacion",
    ),
<<<<<<< HEAD
    path("api/historial/<str:transaccion_id>/", views.api_historial_transaccion, name="api_historial_transaccion"),
=======
    # URLs para Stripe
    path("api/stripe/create-payment-intent/", views.create_stripe_payment_intent, name="stripe_create_payment_intent"),
    path("api/stripe/confirm-payment/", views.confirm_stripe_payment, name="stripe_confirm_payment"),
    path("stripe/webhook/", views.stripe_webhook_handler, name="stripe_webhook"),
>>>>>>> 35950714
    path("", views.vista_transacciones, name="lista"),
]<|MERGE_RESOLUTION|>--- conflicted
+++ resolved
@@ -82,13 +82,11 @@
         views.api_aceptar_nueva_cotizacion,
         name="api_aceptar_nueva_cotizacion",
     ),
-<<<<<<< HEAD
+
     path("api/historial/<str:transaccion_id>/", views.api_historial_transaccion, name="api_historial_transaccion"),
-=======
     # URLs para Stripe
     path("api/stripe/create-payment-intent/", views.create_stripe_payment_intent, name="stripe_create_payment_intent"),
     path("api/stripe/confirm-payment/", views.confirm_stripe_payment, name="stripe_confirm_payment"),
     path("stripe/webhook/", views.stripe_webhook_handler, name="stripe_webhook"),
->>>>>>> 35950714
     path("", views.vista_transacciones, name="lista"),
 ]