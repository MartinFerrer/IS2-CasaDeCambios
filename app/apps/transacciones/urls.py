# app/apps/transacciones/urls.py
"""Configuración de URLs para la aplicación transacciones.

Define plantillas de URL para transacciones y configuración de medios de pago.
"""

from django.urls import path

from . import views

app_name = "transacciones"

urlpatterns = [
<<<<<<< HEAD
    path("", home, name="home"),
    # URLs para transacciones
=======
    # formato de las vistas para los botones de la pagina principal, pueden editar sin problema
>>>>>>> ab907333
    path("simular-cambio/", views.simular_cambio_view, name="simular_cambio"),
    path("api/simular", views.api_simular_cambio, name="api_simular_cambio"),
    path("comprar-divisa/", views.comprar_divisa_view, name="comprar_divisa"),
    path("vender-divisa/", views.vender_divisa_view, name="vender_divisa"),
    # URLs para configuración de medios de pago
    path("configuracion/", views.configuracion_medios_pago, name="configuracion_medios_pago"),
    path("configuracion/cliente/<int:cliente_id>/", views.medios_pago_cliente, name="medios_pago_cliente"),
    # URLs para crear medios de pago
    path("configuracion/cliente/<int:cliente_id>/tarjeta/crear/", views.crear_tarjeta, name="crear_tarjeta"),
    path("configuracion/cliente/<int:cliente_id>/cuenta/crear/", views.crear_cuenta_bancaria, name="crear_cuenta_bancaria"),
    path("configuracion/cliente/<int:cliente_id>/billetera/crear/", views.crear_billetera, name="crear_billetera"),
    # URLs para editar medios de pago
    path("configuracion/cliente/<int:cliente_id>/tarjeta/<int:medio_id>/editar/", views.editar_tarjeta, name="editar_tarjeta"),
    path("configuracion/cliente/<int:cliente_id>/cuenta/<int:medio_id>/editar/", views.editar_cuenta_bancaria, name="editar_cuenta_bancaria"),
    path("configuracion/cliente/<int:cliente_id>/billetera/<int:medio_id>/editar/", views.editar_billetera, name="editar_billetera"),
    # URL para eliminar medios de pago
    path("configuracion/cliente/<int:cliente_id>/<str:tipo>/<int:medio_id>/eliminar/", views.eliminar_medio_pago, name="eliminar_medio_pago"),
]<|MERGE_RESOLUTION|>--- conflicted
+++ resolved
@@ -11,12 +11,7 @@
 app_name = "transacciones"
 
 urlpatterns = [
-<<<<<<< HEAD
-    path("", home, name="home"),
     # URLs para transacciones
-=======
-    # formato de las vistas para los botones de la pagina principal, pueden editar sin problema
->>>>>>> ab907333
     path("simular-cambio/", views.simular_cambio_view, name="simular_cambio"),
     path("api/simular", views.api_simular_cambio, name="api_simular_cambio"),
     path("comprar-divisa/", views.comprar_divisa_view, name="comprar_divisa"),
