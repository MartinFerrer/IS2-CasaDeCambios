"""Modelos para la aplicación de transacciones.

Este módulo define modelos de Django para transacciones financieras, incluyendo entidades
(bancos, emisores de tarjetas, proveedores de billeteras), métodos de pago (tarjetas de crédito,
cuentas bancarias, billeteras electrónicas) y límites de transacciones.
"""

import uuid
from datetime import date
from decimal import Decimal

from django.core.exceptions import ValidationError
from django.db import models

from utils.validators import limpiar_ruc, validar_ruc_completo


class EntidadFinanciera(models.Model):
    """Modelo para entidades que gestionan medios financieros (bancos, emisores, proveedores).

    Attributes:
        nombre (CharField): Nombre de la entidad (ej. "Banco Nacional", "Visa", "Personal Pay").
        tipo (CharField): Tipo de entidad (banco, emisor_tarjeta, proveedor_billetera).
        comision_compra (DecimalField): Porcentaje de comisión para operaciones de compra.
        comision_venta (DecimalField): Porcentaje de comisión para operaciones de venta.
        activo (BooleanField): Indica si la entidad está activa para nuevos medios financieros.
        fecha_creacion (DateTimeField): Fecha de creación del registro.
        fecha_modificacion (DateTimeField): Fecha de última modificación.

    """

    TIPOS_ENTIDAD = [
        ("banco", "Banco"),
        ("emisor_tarjeta", "Emisor de Tarjeta"),
        ("proveedor_billetera", "Proveedor de Billetera"),
    ]

    nombre = models.CharField(max_length=100)
    tipo = models.CharField(max_length=20, choices=TIPOS_ENTIDAD)
    comision_compra = models.DecimalField(
        max_digits=5,
        decimal_places=2,
        default=Decimal("0.00"),
    )
    comision_venta = models.DecimalField(
        max_digits=5,
        decimal_places=2,
        default=Decimal("0.00"),
    )
    activo = models.BooleanField(default=True)
    fecha_creacion = models.DateTimeField(auto_now_add=True)
    fecha_modificacion = models.DateTimeField(auto_now=True)

    class Meta:
        """Configuración para el modelo EntidadFinanciera.

        Attributes:
            verbose_name (str): Nombre singular legible para el modelo.
            verbose_name_plural (str): Nombre plural legible para el modelo.
            ordering (list): Orden predeterminado para los querysets.
            unique_together (list): Garantiza que la combinación de 'nombre' y 'tipo' sea única en los registros.

        """

        verbose_name = "Entidad Financiera"
        verbose_name_plural = "Entidades Financieras"
        ordering = ["tipo", "nombre"]
        unique_together = ["nombre", "tipo"]

    def __str__(self):
        tipo_display = dict(self.TIPOS_ENTIDAD).get(self.tipo, self.tipo)
        return f"{self.nombre} ({tipo_display})"

    def clean(self):
        """Validaciones del modelo antes de guardar.

        Validates:
            - El nombre de la entidad no debe estar vacío ni contener solo espacios.
            - El tipo de entidad debe ser uno de los valores permitidos.
            - Las comisiones de compra y venta no pueden ser negativas.

        Raises:
            ValidationError: Si alguna de las validaciones falla.

        """
        super().clean()

        # Validar que las comisiones no sean negativas
        if self.comision_compra < 0:
            raise ValidationError({"comision_compra": "La comisión de compra no puede ser negativa."})

        if self.comision_venta < 0:
            raise ValidationError({"comision_venta": "La comisión de venta no puede ser negativa."})

    def save(self, *args, **kwargs):
        self.full_clean()
        super().save(*args, **kwargs)


class MedioFinanciero(models.Model):
    """Modelo base abstracto para todos los medios financieros (pago y cobro).

    Attributes:
        cliente (ForeignKey): Referencia al cliente propietario del medio financiero.
        alias (CharField): Alias personalizado para el medio financiero, opcional.
        habilitado_para_pago (BooleanField): Indica si puede usarse para realizar pagos.
        habilitado_para_cobro (BooleanField): Indica si puede usarse para recibir cobros.
        fecha_creacion (DateTimeField): Fecha y hora de creación del registro.
        fecha_modificacion (DateTimeField): Fecha y hora de la última modificación.

    """

    # TODO: Ver si es mejor usar SET_NULL o CASCADE para on_delete de cliente
    cliente = models.ForeignKey("usuarios.Cliente", on_delete=models.CASCADE, related_name="%(class)s_set")
    alias = models.CharField(max_length=50, blank=True)
    habilitado_para_pago = models.BooleanField(
        default=True, help_text="Indica si este medio financiero puede utilizarse para realizar pagos"
    )
    habilitado_para_cobro = models.BooleanField(
        default=False, help_text="Indica si este medio financiero puede utilizarse para recibir cobros"
    )
    fecha_creacion = models.DateTimeField(auto_now_add=True)
    fecha_modificacion = models.DateTimeField(auto_now=True)

    class Meta:
        """Configuración para el modelo MedioFinanciero.

        Attributes:
            abstract (bool): Indica que este modelo no crea una tabla en la base de datos.
            ordering (list): Ordena los registros por fecha de creación descendente.

        """

        abstract = True
        ordering = ["-fecha_creacion"]

    def generar_alias(self) -> str:
        """Genera un alias automático para el medio financiero.

        Returns:
            str: Nombre de la clase del medio financiero.

        """
        return f"{self.__class__.__name__}"

    def __str__(self):
        """Representación en cadena del medio financiero.

        Returns:
            str: Cadena en formato "ClaseMedioFinanciero - Nombre del Cliente (alias)" o
                "ClaseMedioFinanciero - Nombre del Cliente" si no tiene alias.

        """
        return f"{self.__class__.__name__} - {self.cliente.nombre}" + (f" ({self.alias})" if self.alias else "")


class TarjetaCredito(MedioFinanciero):
    """Modelo para tarjetas de crédito.

    Attributes:
        numero_tarjeta (CharField): Número de la tarjeta de crédito, hasta 16 dígitos.
        nombre_titular (CharField): Nombre completo del titular de la tarjeta, hasta 100 caracteres.
        fecha_expiracion (DateField): Fecha de expiración de la tarjeta.
        cvv (CharField): Código de verificación de la tarjeta, hasta 4 dígitos.
        entidad (ForeignKey): Referencia a la entidad emisora de la tarjeta.

    """

    numero_tarjeta = models.CharField(max_length=16)
    nombre_titular = models.CharField(max_length=100)
    fecha_expiracion = models.DateField()
    cvv = models.CharField(max_length=4)
    entidad = models.ForeignKey(
        EntidadFinanciera,
        on_delete=models.PROTECT,
        limit_choices_to={"tipo": "emisor_tarjeta", "activo": True},
        help_text="Entidad emisora de la tarjeta (Visa, Mastercard, etc.)",
        null=True,
        blank=True,
    )

    def save(self, *args, **kwargs):
        """Guarda la instancia de TarjetaCredito, configurando habilitaciones por defecto para nuevas instancias.

        Para nuevas tarjetas, establece habilitado_para_pago en True y habilitado_para_cobro en False.
        Realiza validaciones completas antes de guardar.

        Args:
            *args: Argumentos posicionales para el método save de Django.
            **kwargs: Argumentos de palabra clave para el método save de Django.

        """
        # Las tarjetas de crédito solo se usan para pagos, no para cobros
        if not self.pk:
            self.habilitado_para_pago = True
            self.habilitado_para_cobro = False
        self.full_clean()
        super().save(*args, **kwargs)

    def generar_alias(self) -> str:
        """Genera alias automático basado en los últimos 4 dígitos y entidad.

        Returns:
            str: Alias en formato "EntidadEmisor - ****XXXX" donde XXXX son los últimos 4 dígitos.

        """
        ultimos_digitos = self.numero_tarjeta[-4:] if self.numero_tarjeta else "****"
        entidad_nombre = self.entidad.nombre if self.entidad else "Tarjeta"
        return f"{entidad_nombre} - ****{ultimos_digitos}"

    def get_comision_compra(self) -> Decimal:
        """Retorna la comisión de compra de la entidad emisora.

        Returns:
            Decimal: Porcentaje de comisión de compra, 0 si no hay entidad asociada.

        """
        return self.entidad.comision_compra if self.entidad else Decimal("0.00")

    def get_comision_venta(self) -> Decimal:
        """Retorna la comisión de venta de la entidad emisora.

        Returns:
            Decimal: Porcentaje de comisión de venta, 0 si no hay entidad asociada.

        """
        return self.entidad.comision_venta if self.entidad else Decimal("0.00")

    def validar_fecha_vencimiento(self) -> None:
        """Valida la fecha de expiración de la tarjeta de crédito.

        Raises:
            ValidationError: Si la tarjeta está vencida (fecha <= hoy).

        """
        if self.fecha_expiracion and self.fecha_expiracion <= date.today():
            raise ValidationError({"fecha_expiracion": "La tarjeta no puede estar vencida."})

    def get_numero_enmascarado(self) -> str:
        """Retorna el número de tarjeta enmascarado para mostrar en UI.

        Returns:
            str: Número enmascarado en formato ****-****-****-XXXX donde XXXX son los últimos 4 dígitos.

        """
        numero = self.numero_tarjeta.replace(" ", "")
        return f"****-****-****-{numero[-4:]}"

    def clean(self):
        """Validaciones del modelo antes de guardar.

        Validates:
            - La tarjeta no puede estar vencida
            - Número de tarjeta único por cliente

        Raises:
            ValidationError: Si la validación falla.

        """
        super().clean()
        self.validar_fecha_vencimiento()

        # Valida que no exista otra tarjeta con el mismo número para el mismo cliente.
        if self.numero_tarjeta and self.cliente:
            tarjeta_existente = TarjetaCredito.objects.filter(
                cliente=self.cliente,
                numero_tarjeta=self.numero_tarjeta,
            ).exclude(pk=self.pk)

            if tarjeta_existente.exists():
                raise ValidationError(
                    {
                        "numero_tarjeta": "Ya tienes asociada una tarjeta con este número.",
                    }
                )

    def save(self, *args, **kwargs):
        self.full_clean()
        super().save(*args, **kwargs)

    class Meta:
        """Configuración para el modelo TarjetaCredito.

        Attributes:
            verbose_name (str): Nombre singular legible para el modelo.
            verbose_name_plural (str): Nombre plural legible para el modelo.
            unique_together (list): Un cliente no puede tener dos tarjetas con el mismo número.

        """

        verbose_name = "Tarjeta de Crédito"
        verbose_name_plural = "Tarjetas de Crédito"
        unique_together = ["cliente", "numero_tarjeta"]


class CuentaBancaria(MedioFinanciero):
    """Modelo para cuentas bancarias.

    Atributos:
        numero_cuenta (CharField): Número de cuenta bancaria, hasta 30 caracteres.
        entidad (ForeignKey): Referencia a la entidad bancaria.
        titular_cuenta (CharField): Nombre completo del titular de la cuenta, hasta 100 caracteres.
        documento_titular (CharField): Cédula de identidad o RUC del titular, hasta 12 caracteres.
    """

    numero_cuenta = models.CharField(max_length=30)
    entidad = models.ForeignKey(
        EntidadFinanciera,
        on_delete=models.PROTECT,
        limit_choices_to={"tipo": "banco", "activo": True},
        help_text="Entidad bancaria",
        null=True,
        blank=True,
    )
    titular_cuenta = models.CharField(max_length=100)
    documento_titular = models.CharField(max_length=12)

    def get_numero_enmascarado(self) -> str:
        """Retorna el número de cuenta enmascarado, mostrando solo los últimos 4 dígitos.

        Returns:
            str: Número de cuenta enmascarado en formato ****XXXX donde XXXX son los últimos 4 dígitos.

        """
        return f"****{self.numero_cuenta[-4:]}" if len(self.numero_cuenta) > 4 else self.numero_cuenta

    def generar_alias(self) -> str:
        """Genera alias automático basado en banco y últimos dígitos.

        Returns:
            str: Alias en formato "Banco ****XXXX" donde XXXX son los últimos 4 dígitos del número de cuenta.

        """
        ultimos_digitos = self.numero_cuenta[-4:] if len(self.numero_cuenta) > 4 else self.numero_cuenta
        banco_nombre = self.entidad.nombre if self.entidad else "Banco"
        return f"{banco_nombre} ****{ultimos_digitos}"

    def get_comision_compra(self) -> Decimal:
        """Retorna la comisión de compra de la entidad bancaria.

        Returns:
            Decimal: Porcentaje de comisión de compra, 0 si no hay entidad asociada.

        """
        return self.entidad.comision_compra if self.entidad else Decimal("0.00")

    def get_comision_venta(self) -> Decimal:
        """Retorna la comisión de venta de la entidad bancaria.

        Returns:
            Decimal: Porcentaje de comisión de venta, 0 si no hay entidad asociada.

        """
        return self.entidad.comision_venta if self.entidad else Decimal("0.00")

    def clean(self):
        """Validaciones del modelo antes de guardar.

        Validates:
            - Formato y dígito verificador del RUC si el documento no es solo dígitos
            - Número de cuenta único por cliente y entidad bancaria

        Raises:
            ValidationError: Si el RUC es inválido o si ya existe una cuenta con el mismo número
                           para el cliente en la entidad bancaria especificada.

        """
        super().clean()

        # Validar RUC si se proporciona
        if self.documento_titular and not self.documento_titular.isdigit():
            ruc_limpio = limpiar_ruc(self.documento_titular)

            if not validar_ruc_completo(ruc_limpio):
                raise ValidationError({"documento_titular": "El dígito verificador del RUC no es válido."})

            self.documento_titular = ruc_limpio[:-1] + "-" + ruc_limpio[-1]

        # Validar cuenta bancaria duplicada para el mismo cliente
        if self.numero_cuenta and self.entidad and self.cliente:
            cuenta_existente = CuentaBancaria.objects.filter(
                cliente=self.cliente,
                numero_cuenta=self.numero_cuenta,
                entidad=self.entidad,
            ).exclude(pk=self.pk)

            if cuenta_existente.exists():
                raise ValidationError(
                    {
                        "numero_cuenta": f"Ya tienes una cuenta con este número en {self.entidad.nombre}",
                    }
                )

    def save(self, *args, **kwargs):
        self.full_clean()
        super().save(*args, **kwargs)

    class Meta:
        """Configuración para el modelo CuentaBancaria.

        Attributes:
            verbose_name (str): Nombre singular legible para el modelo.
            verbose_name_plural (str): Nombre plural legible para el modelo.
            unique_together (list): Un cliente no puede tener dos cuentas con el mismo número y entidad.

        """

        verbose_name = "Cuenta Bancaria"
        verbose_name_plural = "Cuentas Bancarias"
        unique_together = ["cliente", "numero_cuenta", "entidad"]


class BilleteraElectronica(MedioFinanciero):
    """Modelo para billeteras electrónicas.

    Attributes:
        entidad (ForeignKey): Referencia a la entidad proveedora de la billetera.
        identificador (CharField): Email, número de teléfono o ID único de la billetera.
        numero_telefono (CharField): Número de teléfono asociado a la billetera.
        email_asociado (EmailField): Email asociado a la billetera electrónica.

    """

    entidad = models.ForeignKey(
        EntidadFinanciera,
        on_delete=models.PROTECT,
        limit_choices_to={"tipo": "proveedor_billetera", "activo": True},
        help_text="Proveedor de la billetera electrónica",
        null=True,
        blank=True,
    )
    identificador = models.CharField(max_length=100, help_text="Email, número de teléfono o ID de la billetera")
    numero_telefono = models.CharField(max_length=15)
    email_asociado = models.EmailField()

    def generar_alias(self) -> str:
        """Genera alias automático basado en proveedor e identificador.

        Returns:
            str: Alias en formato "Proveedor (identificador)", el identificador se trunca
                a 10 caracteres si es muy largo.

        """
        proveedor_nombre = self.entidad.nombre if self.entidad else "Billetera"
        identificador_corto = self.identificador[:10] + "..." if len(self.identificador) > 10 else self.identificador
        return f"{proveedor_nombre} ({identificador_corto})"

    def get_comision_compra(self) -> Decimal:
        """Retorna la comisión de compra del proveedor de billetera.

        Returns:
            Decimal: Porcentaje de comisión de compra, 0 si no hay entidad asociada.

        """
        return self.entidad.comision_compra if self.entidad else Decimal("0.00")

    def get_comision_venta(self) -> Decimal:
        """Retorna la comisión de venta del proveedor de billetera.

        Returns:
            Decimal: Porcentaje de comisión de venta, 0 si no hay entidad asociada.

        """
        return self.entidad.comision_venta if self.entidad else Decimal("0.00")

    def clean(self):
        """Validaciones del modelo antes de guardar.

        Validates:
            - Combinación única de cliente, entidad e identificador

        Raises:
            ValidationError: Si ya existe una billetera con la misma entidad e identificador
                           para el cliente especificado.

        """
        super().clean()

        # Validar billetera electrónica duplicada para el mismo cliente
        if self.entidad and self.identificador and self.cliente:
            billetera_existente = BilleteraElectronica.objects.filter(
                cliente=self.cliente,
                entidad=self.entidad,
                identificador=self.identificador,
            ).exclude(pk=self.pk)

            if billetera_existente.exists():
                raise ValidationError(
                    {
                        "identificador": f"Ya tienes una billetera de {self.entidad.nombre} con este identificador",
                    }
                )

    def save(self, *args, **kwargs):
        self.full_clean()
        super().save(*args, **kwargs)

    class Meta:
        """Configuración  para el modelo BilleteraElectronica.

        Attributes:
            verbose_name (str): Nombre singular legible para el modelo.
            verbose_name_plural (str): Nombre plural legible para el modelo.
            unique_together (list): Un cliente no puede tener dos billeteras con la misma entidad e identificador.

        """

        verbose_name = "Billetera Electrónica"
        verbose_name_plural = "Billeteras Electrónicas"
        unique_together = ["cliente", "entidad", "identificador"]


class Transaccion(models.Model):
    """Modelo para representar transacciones de cambio de divisas.

    Attributes:
        idTransaccion (UUIDField): Identificador único de la transacción.
        cliente (ForeignKey): Referencia al cliente que realiza la transacción.
        usuario (ForeignKey): Referencia al usuario que procesa la transacción.
        tipoOperacion (CharField): Tipo de operación (compra, venta).
        estado (CharField): Estado actual de la transacción.
        fechaCreacion (DateTimeField): Fecha y hora de creación de la transacción.
        fechaPago (DateTimeField): Fecha y hora del pago (opcional).
        fechaActualizacion (DateTimeField): Fecha y hora de última actualización.
        divisaOrigen (ForeignKey): Divisa de origen de la transacción.
        divisaDestino (ForeignKey): Divisa de destino de la transacción.
        tasaAplicada (DecimalField): Tasa de cambio aplicada en la transacción.
        montoOrigen (DecimalField): Monto en la divisa de origen.
        montoDestino (DecimalField): Monto en la divisa de destino.
        codigo_verificacion (CharField): Código único de verificación para el tauser.

    """

    TIPOS_OPERACION = [
        ("compra", "Compra"),
        ("venta", "Venta"),
    ]

    ESTADOS_TRANSACCION = [
        ("pendiente", "Pendiente"),
        ("completada", "Completada"),
        ("cancelada", "Cancelada"),
        ("cancelada_cotizacion", "Cancelada por cambio de cotización"),
        ("vencida", "Vencida por cambio de cotización"),
        ("anulada", "Anulada"),
    ]

    id_transaccion = models.UUIDField(
        primary_key=True, default=uuid.uuid4, editable=False, help_text="Identificador único de la transacción"
    )
    cliente = models.ForeignKey(
        "usuarios.Cliente",
        on_delete=models.CASCADE,
        related_name="transacciones",
        help_text="Cliente que realiza la transacción",
    )
    usuario = models.ForeignKey(
        "usuarios.Usuario",
        on_delete=models.CASCADE,
        related_name="transacciones_procesadas",
        help_text="Usuario que procesa la transacción",
    )
    tipo_operacion = models.CharField(
        max_length=50, choices=TIPOS_OPERACION, help_text="Tipo de operación (compra o venta)"
    )
    estado = models.CharField(
        max_length=20, choices=ESTADOS_TRANSACCION, default="pendiente", help_text="Estado actual de la transacción"
    )
    fecha_creacion = models.DateTimeField(auto_now_add=True, help_text="Fecha y hora de creación de la transacción")
    fecha_pago = models.DateTimeField(null=True, blank=True, help_text="Fecha y hora del pago (opcional)")
    fecha_procesamiento = models.DateTimeField(
        null=True, blank=True, help_text="Fecha y hora de generación del código de verificación"
    )
    fecha_completada = models.DateTimeField(
        null=True, blank=True, help_text="Fecha y hora de finalización de la transacción"
    )
    fecha_actualizacion = models.DateTimeField(auto_now=True, help_text="Fecha y hora de última actualización")
    divisa_origen = models.ForeignKey(
        "operaciones.Divisa",
        on_delete=models.CASCADE,
        related_name="transacciones_origen",
        help_text="Divisa de origen de la transacción",
    )
    divisa_destino = models.ForeignKey(
        "operaciones.Divisa",
        on_delete=models.CASCADE,
        related_name="transacciones_destino",
        help_text="Divisa de destino de la transacción",
    )
    tasa_aplicada = models.DecimalField(
        max_digits=15, decimal_places=8, help_text="Tasa de cambio aplicada en la transacción"
    )
    monto_origen = models.DecimalField(max_digits=20, decimal_places=8, help_text="Monto en la divisa de origen")
    monto_destino = models.DecimalField(max_digits=20, decimal_places=8, help_text="Monto en la divisa de destino")
    medio_pago = models.CharField(
        max_length=100,
        blank=True,
        null=True,
        help_text="Identificador del medio de pago utilizado (efectivo, tarjeta_X, cuenta_X, billetera_X)",
    )
    medio_cobro = models.CharField(
        max_length=100,
        blank=True,
        null=True,
        help_text="Identificador del medio de cobro utilizado (efectivo, tarjeta_X, cuenta_X, billetera_X)",
    )
    tasa_original = models.DecimalField(
        max_digits=15,
        decimal_places=8,
        null=True,
        blank=True,
        help_text="Tasa de cambio original al momento de crear la transacción",
    )
    tasa_actual = models.DecimalField(
        max_digits=15,
        decimal_places=8,
        null=True,
        blank=True,
        help_text="Tasa de cambio actual (se actualiza al verificar cotización)",
    )
    cambio_cotizacion_notificado = models.BooleanField(
        default=False, help_text="Indica si se notificó al cliente sobre el cambio de cotización"
    )
    fecha_vencimiento_cotizacion = models.DateTimeField(
        null=True, blank=True, help_text="Fecha límite para usar la cotización original"
    )
    motivo_cancelacion = models.TextField(
        blank=True, null=True, help_text="Motivo detallado de la cancelación de la transacción"
    )
    codigo_verificacion = models.CharField(
        max_length=10,
        unique=True,
        null=True,
        blank=True,
<<<<<<< HEAD
        help_text="Código único de verificación generado para el tauser",
=======
        help_text="Código único de verificación generado para el tauser"
>>>>>>> 26cb610f
    )
    tauser = models.ForeignKey(
        "tauser.Tauser",
        on_delete=models.SET_NULL,
        null=True,
        blank=True,
        related_name="transacciones",
<<<<<<< HEAD
        help_text="Terminal de autoservicio donde se procesa la transacción",
=======
        help_text="Terminal de autoservicio donde se procesa la transacción"
>>>>>>> 26cb610f
    )
    stripe_payment = models.ForeignKey(
        "StripePayment",
        on_delete=models.SET_NULL,
        null=True,
        blank=True,
        related_name="transacciones",
        help_text="Pago con Stripe asociado a esta transacción",
    )

    class Meta:
        """Configuración para el modelo Transaccion.

        Attributes:
            verbose_name (str): Nombre singular legible para el modelo.
            verbose_name_plural (str): Nombre plural legible para el modelo.
            ordering (list): Orden predeterminado por fecha de creación descendente.

        """

        verbose_name = "Transacción"
        verbose_name_plural = "Transacciones"
        ordering = ["-fecha_creacion"]

    def __str__(self):
        """Representación en cadena de la transacción.

        Returns:
            str: Cadena descriptiva de la transacción.

        """
        return f"Transacción {self.tipo_operacion} - {self.cliente.nombre} - {self.estado}"

    def clean(self):
        """Validaciones del modelo antes de guardar.

        Validates:
            - Los montos sean positivos
            - La tasa aplicada sea positiva
            - Las divisas de origen y destino sean diferentes

        Raises:
            ValidationError: Si alguna de las validaciones falla.

        """
        super().clean()

        # Validar que los montos sean positivos
        if self.monto_origen is not None and self.monto_origen <= 0:
            raise ValidationError({"monto_origen": "El monto de origen debe ser positivo."})

        if self.monto_destino is not None and self.monto_destino <= 0:
            raise ValidationError({"monto_destino": "El monto de destino debe ser positivo."})

        # Validar que la tasa aplicada sea positiva
        if self.tasa_aplicada is not None and self.tasa_aplicada <= 0:
            raise ValidationError({"tasa_aplicada": "La tasa aplicada debe ser positiva."})

        # Validar que las divisas sean diferentes
        if self.divisa_origen and self.divisa_destino and self.divisa_origen == self.divisa_destino:
            raise ValidationError("Las divisas de origen y destino deben ser diferentes.")

    def verificar_cambio_cotizacion(self):
        """Verifica si la cotización actual difiere de la original.

        Returns:
            dict: Diccionario con información del cambio de cotización:
                - cambio_detectado (bool): True si hay cambio significativo
                - tasa_original (Decimal): Tasa original de la transacción
                - tasa_actual (Decimal): Tasa actual del mercado (incluyendo comisiones)
                - porcentaje_cambio (Decimal): Porcentaje de cambio
                - umbral_superado (bool): True si supera el umbral de notificación

        """
        from decimal import Decimal

        from apps.operaciones.models import TasaCambio

        # Obtener la tasa actual del mercado
        try:
            # Determinar la divisa extranjera (no PYG)
            # Las tasas de cambio en la BD siempre son con PYG como origen
            if self.divisa_origen.codigo == "PYG":
                divisa_extranjera = self.divisa_destino
            else:
                divisa_extranjera = self.divisa_origen

            # Buscar tasa de cambio activa (siempre con PYG como origen en la BD)
            tasa_cambio_actual = TasaCambio.objects.filter(
                divisa_origen__codigo="PYG", divisa_destino=divisa_extranjera, activo=True
            ).first()

            if not tasa_cambio_actual:
                return {
                    "cambio_detectado": False,
                    "error": f"No se encontró tasa de cambio activa para {divisa_extranjera.codigo}",
                }

            # Calcular la tasa efectiva incluyendo comisiones según el tipo de operación
            from .utils import calculos_tasas_comisiones

            precio_base = tasa_cambio_actual.precio_base

            # Obtener descuento del cliente si existe
            porcentaje_descuento = calculos_tasas_comisiones.obtener_descuento_cliente(self.cliente)

            if self.tipo_operacion == "compra":
                # Para compra: cliente COMPRA divisa (nosotros VENDEMOS)
                tasa_actual = calculos_tasas_comisiones.calcular_tasa_venta_efectiva(
                    precio_base, tasa_cambio_actual.comision_venta, porcentaje_descuento
                )
            else:  # venta
                # Para venta: cliente VENDE divisa (nosotros COMPRAMOS)
                tasa_actual = calculos_tasas_comisiones.calcular_tasa_compra_efectiva(
                    precio_base, tasa_cambio_actual.comision_compra, porcentaje_descuento
                )

            tasa_original = self.tasa_original or self.tasa_aplicada

            # Actualizar la tasa actual en el modelo
            self.tasa_actual = tasa_actual

            # Calcular el porcentaje de cambio y diferencia absoluta
            if tasa_original and tasa_actual:
                # Redondear ambas tasas a 3 decimales para comparación precisa
                tasa_original_redondeada = tasa_original.quantize(Decimal("0.001"))
                tasa_actual_redondeada = tasa_actual.quantize(Decimal("0.001"))

                cambio_absoluto = abs(tasa_actual_redondeada - tasa_original_redondeada)
                if tasa_original_redondeada != 0:
                    porcentaje_cambio = (cambio_absoluto / tasa_original_redondeada) * 100
                else:
                    porcentaje_cambio = Decimal("0")

                # Detectar cambio si:
                # 1. Hay diferencia en los 3 decimales (cualquier cambio detectable)
                # 2. O si supera el umbral del 1% (para cambios muy pequeños en tasas altas)
                umbral_absoluto = Decimal("0.001")  # Diferencia mínima de 0.001
                umbral_porcentual = Decimal("1.0")  # 1% de cambio porcentual

                cambio_significativo = (cambio_absoluto >= umbral_absoluto) or (porcentaje_cambio >= umbral_porcentual)
                self.save(update_fields=["tasa_actual"])
                return {
                    "cambio_detectado": cambio_significativo,
                    "tasa_original": tasa_original_redondeada,
                    "tasa_actual": tasa_actual_redondeada,
                    "porcentaje_cambio": porcentaje_cambio,
                    "cambio_absoluto": cambio_absoluto,
                    "umbral_superado": cambio_significativo,
                }

            return {"cambio_detectado": False}

        except Exception as e:
            return {"cambio_detectado": False, "error": str(e)}

    def cancelar_por_cotizacion(self, motivo=None):
        """Cancela la transacción por cambio de cotización.

        Args:
            motivo (str, optional): Motivo específico de la cancelación

        """
        self.estado = "cancelada_cotizacion"
        self.motivo_cancelacion = motivo or "Transacción cancelada por cambio significativo en la cotización"
        self.save()

    def marcar_como_vencida(self):
        """Marca la transacción como vencida por no aceptar nueva cotización."""
        self.estado = "vencida"
        self.motivo_cancelacion = "Transacción vencida - cotización ya no vigente"
        self.save()

    def aceptar_nueva_cotizacion(self):
        """Acepta la nueva cotización y actualiza la transacción.

        Recalcula los montos usando la nueva tasa y las comisiones de los medios
        de pago/cobro configurados en la transacción.
        """
        if self.tasa_actual:
            self.tasa_original = self.tasa_actual  # Nueva tasa como base para futuras comparaciones
            self.tasa_aplicada = self.tasa_actual
            self.cambio_cotizacion_notificado = False  # Reset notification flag

            # Recalcular montos con la nueva tasa aplicando las comisiones correspondientes
            self._recalcular_montos_con_nueva_tasa()

            self.tasa_actual = None
            self.save()

    def _recalcular_montos_con_nueva_tasa(self):
        """Recalcula los montos de la transacción con la nueva tasa aplicada.

<<<<<<< HEAD
        Aplica las comisiones de medios de pago/cobro usando el módulo centralizado.
        """
        from .utils import calculos_tasas_comisiones

        # Obtener comisiones de los medios configurados usando módulo centralizado
        comision_medio_pago = calculos_tasas_comisiones.obtener_comision_medio_completa(
            self.medio_pago or "efectivo", self.cliente, self.tipo_operacion, es_pago=True
        )
        comision_medio_cobro = calculos_tasas_comisiones.obtener_comision_medio_completa(
            self.medio_cobro or "efectivo", self.cliente, self.tipo_operacion, es_pago=False
=======
        Aplica las comisiones de medios de pago/cobro usando las funciones existentes.
        """
        from decimal import ROUND_HALF_UP, Decimal

        from apps.transacciones.views import _get_collection_commission, _get_payment_commission

        # Obtener comisiones de los medios configurados
        comision_medio_pago = _get_payment_commission(
            self.medio_pago or "efectivo",
            self.cliente,
            self.tipo_operacion
        )
        comision_medio_cobro = _get_collection_commission(
            self.medio_cobro or "efectivo",
            self.cliente,
            self.tipo_operacion
>>>>>>> 26cb610f
        )

        if self.tipo_operacion == "compra":
            # Para compra: recalcular monto_origen (PYG a pagar) basado en monto_destino (divisa a recibir)
<<<<<<< HEAD
            # monto_base en PYG = monto_divisa * tasa
            monto_base_pyg = calculos_tasas_comisiones.convertir_a_pyg(
                Decimal(str(self.monto_destino)), self.tasa_aplicada
            )

            # Determinar si es Stripe
            es_stripe = (self.medio_pago or "").startswith("stripe")

            # Calcular comisión del medio
            comision_medio = calculos_tasas_comisiones.calcular_comision_medio_pago(
                monto_base_pyg, comision_medio_pago, es_stripe
            )

            # Total = monto_base + comisión
            self.monto_origen = monto_base_pyg + comision_medio

        else:  # venta
            # Para venta: recalcular monto_destino (PYG a recibir) basado en monto_origen (divisa a entregar)
            # monto_base en PYG = monto_divisa * tasa
            monto_base_pyg = calculos_tasas_comisiones.convertir_a_pyg(
                Decimal(str(self.monto_origen)), self.tasa_aplicada
            )

            # Calcular comisión del medio de cobro
            comision_medio = calculos_tasas_comisiones.calcular_comision_medio_cobro(
                monto_base_pyg, comision_medio_cobro
            )

            # Total = monto_base - comisión
            self.monto_destino = monto_base_pyg - comision_medio

=======
            # Fórmula: monto_origen = monto_destino * tasa_aplicada * (1 + comision_medio_pago/100)
            monto_base = self.monto_destino * self.tasa_aplicada
            comision_aplicada = monto_base * (comision_medio_pago / Decimal("100"))
            self.monto_origen = (monto_base + comision_aplicada).quantize(
                Decimal('1'), rounding=ROUND_HALF_UP
            )
        else:  # venta
            # Para venta: recalcular monto_destino (PYG a recibir) basado en monto_origen (divisa a entregar)
            # Fórmula: monto_destino = monto_origen * tasa_aplicada * (1 - comision_medio_cobro/100)
            monto_base = self.monto_origen * self.tasa_aplicada
            comision_aplicada = monto_base * (comision_medio_cobro / Decimal("100"))
            self.monto_destino = (monto_base - comision_aplicada).quantize(
                Decimal('1'), rounding=ROUND_HALF_UP
            )

>>>>>>> 26cb610f
    def save(self, *args, **kwargs):
        """Guarda la instancia realizando validaciones completas.

        Args:
            *args: Argumentos posicionales para el método save de Django.
            **kwargs: Argumentos de palabra clave para el método save de Django.

        """
        self.full_clean()
        super().save(*args, **kwargs)


class LimiteTransacciones(models.Model):
    """Representa los límites de transacciones diarias y mensuales del sistema.

    Este modelo almacena los límites de transacciones en guaraníes que se aplican
    a todas las operaciones del sistema. Cada modificación genera un nuevo registro
    para mantener un historial de auditoría de los cambios.

    Argumentos:
        limite_diario (DecimalField): Límite máximo de transacciones por día en guaraníes.
        limite_mensual (DecimalField): Límite máximo de transacciones por mes en guaraníes.
        fecha_modificacion (DateTimeField): Fecha y hora de cuando se realizó la configuración.

    """

    limite_diario = models.DecimalField(
        max_digits=15, decimal_places=0, help_text="Límite máximo de transacciones por día en guaraníes"
    )
    limite_mensual = models.DecimalField(
        max_digits=15, decimal_places=0, help_text="Límite máximo de transacciones por mes en guaraníes"
    )
    fecha_modificacion = models.DateTimeField(
        auto_now_add=True, help_text="Fecha y hora de cuando se estableció este límite"
    )

    class Meta:
        """Meta información para el modelo LimiteTransacciones."""

        db_table = "limite_transacciones"
        verbose_name = "Límite de Transacciones"
        verbose_name_plural = "Límites de Transacciones"
        ordering = ["-fecha_modificacion"]

    def __str__(self):
        """Representación en string del objeto."""
        return f"Límites: Diario ₲{self.limite_diario:,.0f} - Mensual ₲{self.limite_mensual:,.0f}"

    @classmethod
    def get_limite_actual(cls):
        """Retorna la configuración de límites más reciente."""
        return cls.objects.first()

    def clean(self):
        """Valida que los límites sean positivos y que el límite mensual sea mayor al diario."""
        if self.limite_diario <= 0:
            raise ValidationError("El límite diario debe ser mayor a 0")
        if self.limite_mensual <= 0:
            raise ValidationError("El límite mensual debe ser mayor a 0")
        if self.limite_mensual < self.limite_diario:
            raise ValidationError("El límite mensual debe ser mayor o igual al límite diario")


class StripePayment(models.Model):
    """Modelo para auditar pagos con Stripe (tarjetas extranjeras).

    Este modelo mantiene un registro detallado de todas las operaciones
    realizadas con Stripe para fines de auditoría y reconciliación.
    """

    STRIPE_STATUS_CHOICES = [
        ("requires_payment_method", "Requiere método de pago"),
        ("requires_confirmation", "Requiere confirmación"),
        ("requires_action", "Requiere acción"),
        ("processing", "Procesando"),
        ("requires_capture", "Requiere captura"),
        ("canceled", "Cancelado"),
        ("succeeded", "Exitoso"),
        ("failed", "Fallido"),
    ]

    # Relaciones
    cliente = models.ForeignKey(
        "usuarios.Cliente",
        on_delete=models.PROTECT,
        related_name="stripe_payments",
        help_text="Cliente que realiza el pago",
    )

    # Datos de Stripe
    stripe_payment_intent_id = models.CharField(max_length=100, unique=True, help_text="ID del PaymentIntent de Stripe")
    stripe_customer_id = models.CharField(max_length=100, blank=True, null=True, help_text="ID del customer en Stripe")
    amount = models.DecimalField(max_digits=12, decimal_places=2, help_text="Monto del pago en la moneda especificada")
    currency = models.CharField(max_length=3, default="USD", help_text="Moneda del pago (USD, EUR, etc.)")
    status = models.CharField(
        max_length=30,
        choices=STRIPE_STATUS_CHOICES,
        default="requires_payment_method",
        help_text="Estado del pago en Stripe",
    )
    payment_method_id = models.CharField(
        max_length=100, blank=True, null=True, help_text="ID del método de pago en Stripe"
    )

    # Datos de auditoría detallados
    card_brand = models.CharField(
        max_length=20, blank=True, null=True, help_text="Marca de la tarjeta (visa, mastercard, etc.)"
    )
    card_last4 = models.CharField(max_length=4, blank=True, null=True, help_text="Últimos 4 dígitos de la tarjeta")
    card_country = models.CharField(
        max_length=2, blank=True, null=True, help_text="País emisor de la tarjeta (código ISO)"
    )

    # Auditoría completa
    fecha_creacion = models.DateTimeField(auto_now_add=True, help_text="Fecha de creación del pago")
    fecha_actualizacion = models.DateTimeField(auto_now=True, help_text="Fecha de última actualización")
    metadata = models.JSONField(default=dict, blank=True, help_text="Metadatos adicionales del pago")

    # Logs de operaciones para auditoría
    log_operaciones = models.TextField(blank=True, null=True, help_text="Log JSON de todas las operaciones realizadas")

    class Meta:
        verbose_name = "Pago Stripe"
        verbose_name_plural = "Pagos Stripe"
        ordering = ["-fecha_creacion"]

    def __str__(self):
        return f"Stripe {self.amount} {self.currency} - {self.get_status_display()}"

    def is_successful(self) -> bool:
        """Verifica si el pago fue exitoso."""
        return self.status == "succeeded"

    def get_card_display(self) -> str:
        """Retorna información legible de la tarjeta."""
        if self.card_brand and self.card_last4:
            return f"{self.card_brand.title()} *{self.card_last4}"
        return "Tarjeta Internacional"


class TarjetaExtranjera(models.Model):
    """Modelo para tarjetas extranjeras guardadas vía Stripe.

    Permite a los clientes guardar sus tarjetas internacionales
    para uso futuro en transacciones.
    """

    # Relaciones
    cliente = models.ForeignKey(
        "usuarios.Cliente",
        on_delete=models.CASCADE,
        related_name="tarjetas_extranjeras",
        help_text="Cliente propietario de la tarjeta",
    )

    # Identificadores de Stripe
    stripe_payment_method_id = models.CharField(max_length=100, unique=True, help_text="ID del PaymentMethod en Stripe")
    stripe_customer_id = models.CharField(max_length=100, help_text="ID del Customer en Stripe")

    # Información visible para el cliente
    brand = models.CharField(max_length=20, help_text="Marca de la tarjeta (visa, mastercard, etc.)")
    last4 = models.CharField(max_length=4, help_text="Últimos 4 dígitos de la tarjeta")
    alias = models.CharField(max_length=50, help_text="Alias personalizado para la tarjeta")

    # Control
    activo = models.BooleanField(default=True, help_text="Indica si la tarjeta está activa para uso")
    fecha_creacion = models.DateTimeField(auto_now_add=True, help_text="Fecha de registro de la tarjeta")

    class Meta:
        verbose_name = "Tarjeta Extranjera"
        verbose_name_plural = "Tarjetas Extranjeras"
        ordering = ["-fecha_creacion"]
        unique_together = ["cliente", "stripe_payment_method_id"]

    def __str__(self):
        return f"{self.brand.title()} *{self.last4} - {self.cliente.nombre}"

    def get_display_name(self) -> str:
        """Retorna el nombre para mostrar en la UI."""
        return f"💳 {self.brand.title()} *{self.last4} ({self.alias})"<|MERGE_RESOLUTION|>--- conflicted
+++ resolved
@@ -11,7 +11,6 @@
 
 from django.core.exceptions import ValidationError
 from django.db import models
-
 from utils.validators import limpiar_ruc, validar_ruc_completo
 
 
@@ -632,11 +631,7 @@
         unique=True,
         null=True,
         blank=True,
-<<<<<<< HEAD
         help_text="Código único de verificación generado para el tauser",
-=======
-        help_text="Código único de verificación generado para el tauser"
->>>>>>> 26cb610f
     )
     tauser = models.ForeignKey(
         "tauser.Tauser",
@@ -644,11 +639,7 @@
         null=True,
         blank=True,
         related_name="transacciones",
-<<<<<<< HEAD
         help_text="Terminal de autoservicio donde se procesa la transacción",
-=======
-        help_text="Terminal de autoservicio donde se procesa la transacción"
->>>>>>> 26cb610f
     )
     stripe_payment = models.ForeignKey(
         "StripePayment",
@@ -842,7 +833,6 @@
     def _recalcular_montos_con_nueva_tasa(self):
         """Recalcula los montos de la transacción con la nueva tasa aplicada.
 
-<<<<<<< HEAD
         Aplica las comisiones de medios de pago/cobro usando el módulo centralizado.
         """
         from .utils import calculos_tasas_comisiones
@@ -853,29 +843,10 @@
         )
         comision_medio_cobro = calculos_tasas_comisiones.obtener_comision_medio_completa(
             self.medio_cobro or "efectivo", self.cliente, self.tipo_operacion, es_pago=False
-=======
-        Aplica las comisiones de medios de pago/cobro usando las funciones existentes.
-        """
-        from decimal import ROUND_HALF_UP, Decimal
-
-        from apps.transacciones.views import _get_collection_commission, _get_payment_commission
-
-        # Obtener comisiones de los medios configurados
-        comision_medio_pago = _get_payment_commission(
-            self.medio_pago or "efectivo",
-            self.cliente,
-            self.tipo_operacion
-        )
-        comision_medio_cobro = _get_collection_commission(
-            self.medio_cobro or "efectivo",
-            self.cliente,
-            self.tipo_operacion
->>>>>>> 26cb610f
         )
 
         if self.tipo_operacion == "compra":
             # Para compra: recalcular monto_origen (PYG a pagar) basado en monto_destino (divisa a recibir)
-<<<<<<< HEAD
             # monto_base en PYG = monto_divisa * tasa
             monto_base_pyg = calculos_tasas_comisiones.convertir_a_pyg(
                 Decimal(str(self.monto_destino)), self.tasa_aplicada
@@ -907,23 +878,6 @@
             # Total = monto_base - comisión
             self.monto_destino = monto_base_pyg - comision_medio
 
-=======
-            # Fórmula: monto_origen = monto_destino * tasa_aplicada * (1 + comision_medio_pago/100)
-            monto_base = self.monto_destino * self.tasa_aplicada
-            comision_aplicada = monto_base * (comision_medio_pago / Decimal("100"))
-            self.monto_origen = (monto_base + comision_aplicada).quantize(
-                Decimal('1'), rounding=ROUND_HALF_UP
-            )
-        else:  # venta
-            # Para venta: recalcular monto_destino (PYG a recibir) basado en monto_origen (divisa a entregar)
-            # Fórmula: monto_destino = monto_origen * tasa_aplicada * (1 - comision_medio_cobro/100)
-            monto_base = self.monto_origen * self.tasa_aplicada
-            comision_aplicada = monto_base * (comision_medio_cobro / Decimal("100"))
-            self.monto_destino = (monto_base - comision_aplicada).quantize(
-                Decimal('1'), rounding=ROUND_HALF_UP
-            )
-
->>>>>>> 26cb610f
     def save(self, *args, **kwargs):
         """Guarda la instancia realizando validaciones completas.
 
