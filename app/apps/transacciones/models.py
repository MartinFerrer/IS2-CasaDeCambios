--- conflicted
+++ resolved
@@ -11,6 +11,7 @@
 
 from django.core.exceptions import ValidationError
 from django.db import models
+
 from utils.validators import limpiar_ruc, validar_ruc_completo
 
 
@@ -621,7 +622,6 @@
     motivo_cancelacion = models.TextField(
         blank=True, null=True, help_text="Motivo detallado de la cancelación de la transacción"
     )
-<<<<<<< HEAD
     usuario_responsable = models.ForeignKey(
         "usuarios.Usuario",
         on_delete=models.SET_NULL,
@@ -636,7 +636,7 @@
         null=True,
         blank=True,
         help_text="Código único de verificación generado para el tauser"
-=======
+    )
     stripe_payment = models.ForeignKey(
         "StripePayment",
         on_delete=models.SET_NULL,
@@ -644,7 +644,6 @@
         blank=True,
         related_name="transacciones",
         help_text="Pago con Stripe asociado a esta transacción",
->>>>>>> 35950714
     )
 
     class Meta:
