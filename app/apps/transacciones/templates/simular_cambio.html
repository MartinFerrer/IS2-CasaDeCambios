--- conflicted
+++ resolved
@@ -137,89 +137,84 @@
                                 </div>
                             </div>
                         </div>
+                    </form>
+                </div>
+            </div>
+            <!-- Resultados de la Simulación -->
+            <div id="simulation-results"
+                 class="card bg-base-100 shadow-lg mt-6 hidden">
+                <div class="card-body">
+                    <h3 class="card-title text-primary">Resultado de la Simulación</h3>
+                    <div class="flex justify-center">
+                        <div class="w-full md:w-2/3 lg:w-1/2 text-left space-y-3">
+                            <p>
+                                <strong id="monto-original-label">Monto que Tengo:</strong>
+                                <span id="monto-original-val">0</span> <span id="moneda-origen-val">-</span>
+                            </p>
+                            <p>
+                                <strong>Tasa de Cambio Efectiva:</strong> <span id="tasa-val">-</span>
+                            </p>
+                            <p class="text-2xl font-extrabold text-primary">
+                                <strong id="monto-final-label">Monto a Recibir:</strong>
+                                <span id="monto-final-val">0</span> <span id="moneda-destino-val">-</span>
+                            </p>
+                        </div>
                     </div>
-                </form>
-            </div>
-        </div>
-        <!-- Resultados de la Simulación -->
-        <div id="simulation-results"
-             class="card bg-base-100 shadow-lg mt-6 hidden">
-            <div class="card-body">
-                <h3 class="card-title text-primary">Resultado de la Simulación</h3>
-                <div class="flex justify-center">
-                    <div class="w-full md:w-2/3 lg:w-1/2 text-left space-y-3">
-                        <p>
-                            <strong id="monto-original-label">Monto que Tengo:</strong>
-                            <span id="monto-original-val">0</span> <span id="moneda-origen-val">-</span>
-                        </p>
-                        <p>
-                            <strong>Tasa de Cambio Efectiva:</strong> <span id="tasa-val">-</span>
-                        </p>
-                        <p class="text-2xl font-extrabold text-primary">
-                            <strong id="monto-final-label">Monto a Recibir:</strong>
-                            <span id="monto-final-val">0</span> <span id="moneda-destino-val">-</span>
-                        </p>
+                    <!-- Sección colapsable para desglose de comisiones -->
+                    <div class="collapse collapse-arrow border border-base-300 bg-base-100 rounded-box mt-4">
+                        <input type="checkbox" />
+                        <div class="collapse-title font-medium">Comisión (ver desglose)</div>
+                        <div class="collapse-content" id="commission-breakdown">
+                            <p>
+                                <strong>Comisión Base:</strong> <span id="comision-base-val">0</span>
+                            </p>
+                            <p>
+                                <strong>Descuento por Segmento:</strong> <span id="descuento-val">0</span>%
+                            </p>
+                            <p>
+                                <strong>Comisión Final:</strong> <span id="comision-final-val">0</span>
+                            </p>
+                            <p id="comision-medio-pago-section" class="hidden">
+                                <strong>Comisión Medio de Pago:</strong> <span id="comision-medio-pago-val">0</span> (<span id="comision-medio-pago-pct">0</span>%)
+                            </p>
+                        </div>
+                    </div>
+                    <!-- Advertencia para billeteras electrónicas -->
+                    <div id="wallet-warning" class="alert alert-warning mt-4 hidden">
+                        <svg xmlns="http://www.w3.org/2000/svg"
+                             class="stroke-current shrink-0 h-6 w-6"
+                             fill="none"
+                             viewBox="0 0 24 24">
+                            <path stroke-linecap="round" stroke-linejoin="round" stroke-width="2" d="M12 9v2m0 4h.01m-6.938 4h13.856c1.54 0 2.502-1.667 1.732-2.5L13.732 4c-.77-.833-1.728-.833-2.498 0L3.732 16.5c-.77.833.192 2.5 1.732 2.5z" />
+                        </svg>
+                        <span>Advertencia: Las billeteras electrónicas pueden cobrar comisiones adicionales por parte del proveedor, no incluidas en esta simulación.</span>
+                    </div>
+                    <!-- Botón para proceder -->
+                    <div class="form-control mt-6">
+                        {% if user.is_authenticated %}
+                            <button id="proceed-btn" class="btn btn-success w-full" disabled>Proceder a Realizar Transacción</button>
+                        {% else %}
+                            <button class="btn btn-success w-full" disabled>Proceder a Realizar Transacción</button>
+                            <p class="text-sm text-gray-600 mt-2 text-center">Para proceder debe iniciar sesión y tener un cliente asociado.</p>
+                        {% endif %}
                     </div>
                 </div>
-                <!-- Sección colapsable para desglose de comisiones -->
-                <div class="collapse collapse-arrow border border-base-300 bg-base-100 rounded-box mt-4">
-                    <input type="checkbox" />
-                    <div class="collapse-title font-medium">Comisión (ver desglose)</div>
-                    <div class="collapse-content" id="commission-breakdown">
-                        <p>
-                            <strong>Comisión Base:</strong> <span id="comision-base-val">0</span>
-                        </p>
-                        <p>
-                            <strong>Descuento por Segmento:</strong> <span id="descuento-val">0</span>%
-                        </p>
-                        <p>
-                            <strong>Comisión Final:</strong> <span id="comision-final-val">0</span>
-                        </p>
-                        <p id="comision-medio-pago-section" class="hidden">
-                            <strong>Comisión Medio de Pago:</strong> <span id="comision-medio-pago-val">0</span> (<span id="comision-medio-pago-pct">0</span>%)
-                        </p>
-                        <p id="comision-medio-cobro-section" class="hidden">
-                            <strong>Comisión Medio de Cobro:</strong> <span id="comision-medio-cobro-val">0</span> (<span id="comision-medio-cobro-pct">0</span>%)
-                        </p>
-                    </div>
-                </div>
-                <!-- Advertencia para billeteras electrónicas -->
-                <div id="wallet-warning" class="alert alert-warning mt-4 hidden">
-                    <svg xmlns="http://www.w3.org/2000/svg"
-                         class="stroke-current shrink-0 h-6 w-6"
-                         fill="none"
-                         viewBox="0 0 24 24">
-                        <path stroke-linecap="round" stroke-linejoin="round" stroke-width="2" d="M12 9v2m0 4h.01m-6.938 4h13.856c1.54 0 2.502-1.667 1.732-2.5L13.732 4c-.77-.833-1.728-.833-2.498 0L3.732 16.5c-.77.833.192 2.5 1.732 2.5z" />
-                    </svg>
-                    <span>Advertencia: Las billeteras electrónicas pueden cobrar comisiones adicionales por parte del proveedor, no incluidas en esta simulación.</span>
-                </div>
-                <!-- Botón para proceder -->
-                <div class="form-control mt-6">
-                    {% if user.is_authenticated %}
-                        <button id="proceed-btn" class="btn btn-success w-full" disabled>Proceder a Realizar Transacción</button>
-                    {% else %}
-                        <button class="btn btn-success w-full" disabled>Proceder a Realizar Transacción</button>
-                        <p class="text-sm text-gray-600 mt-2 text-center">Para proceder debe iniciar sesión y tener un cliente asociado.</p>
-                    {% endif %}
-                </div>
+            </div>
+            <!-- Notas Adicionales -->
+            <div class="alert alert-info mt-6">
+                <svg xmlns="http://www.w3.org/2000/svg"
+                     fill="none"
+                     viewBox="0 0 24 24"
+                     class="stroke-current shrink-0 w-6 h-6">
+                    <path stroke-linecap="round" stroke-linejoin="round" stroke-width="2" d="M13 16h-1v-4h-1m1-4h.01M21 12a9 9 0 11-18 0 9 9 0 0118 0z">
+                    </path>
+                </svg>
+                <span>Las tasas de cambio y comisiones son estimativas y pueden variar. Proceda a realizar una transacción para confirmar.</span>
             </div>
         </div>
-        <!-- Notas Adicionales -->
-        <div class="alert alert-info mt-6">
-            <svg xmlns="http://www.w3.org/2000/svg"
-                 fill="none"
-                 viewBox="0 0 24 24"
-                 class="stroke-current shrink-0 w-6 h-6">
-                <path stroke-linecap="round" stroke-linejoin="round" stroke-width="2" d="M13 16h-1v-4h-1m1-4h.01M21 12a9 9 0 11-18 0 9 9 0 0118 0z">
-                </path>
-            </svg>
-            <span>Las tasas de cambio y comisiones son estimativas y pueden variar. Proceda a realizar una transacción para confirmar.</span>
-        </div>
-    </div>
-    <script>
+        <script>
         (function() {
             // Elementos del DOM
-            const simulationForm = document.getElementById('simulation-form');
             const clienteSelect = document.getElementById('cliente-select');
             const tipoOperacionInputs = document.querySelectorAll('input[name="tipo_operacion"]');
             const divisaSelect = document.getElementById('divisa-select');
@@ -243,41 +238,9 @@
             const comisionBaseVal = document.getElementById('comision-base-val');
             const descuentoVal = document.getElementById('descuento-val');
             const comisionFinalVal = document.getElementById('comision-final-val');
-            const comisionMedioFinancieroSection = document.getElementById('comision-medio-financiero-section');
-            const comisionMedioFinancieroVal = document.getElementById('comision-medio-financiero-val');
-            const comisionMedioFinancieroPct = document.getElementById('comision-medio-financiero-pct');
-            const comisionMedioCobroSection = document.getElementById('comision-medio-cobro-section');
-            const comisionMedioCobroVal = document.getElementById('comision-medio-cobro-val');
-            const comisionMedioCobroPct = document.getElementById('comision-medio-cobro-pct');
-            
-            // Verificar elementos nulos y registrar errores
-            const elementsToCheck = {
-                'simulation-results': resultsCard,
-                'monto-original-label': montoOriginalLabel,
-                'monto-final-label': montoFinalLabel,
-                'monto-original-val': montoOriginalVal,
-                'moneda-origen-val': monedaOrigenVal,
-                'tasa-val': tasaVal,
-                'monto-final-val': montoFinalVal,
-                'moneda-destino-val': monedaDestinoVal,
-                'comision-base-val': comisionBaseVal,
-                'descuento-val': descuentoVal,
-                'comision-final-val': comisionFinalVal,
-                'comision-medio-financiero-section': comisionMedioFinancieroSection,
-                'comision-medio-financiero-val': comisionMedioFinancieroVal,
-                'comision-medio-financiero-pct': comisionMedioFinancieroPct
-            };
-            
-            const missingElements = [];
-            for (const [id, element] of Object.entries(elementsToCheck)) {
-                if (!element) {
-                    missingElements.push(id);
-                }
-            }
-            
-            if (missingElements.length > 0) {
-                console.error('Elementos faltantes en el DOM:', missingElements);
-            }
+            const comisionMedioPagoSection = document.getElementById('comision-medio-pago-section');
+            const comisionMedioPagoVal = document.getElementById('comision-medio-pago-val');
+            const comisionMedioPagoPct = document.getElementById('comision-medio-pago-pct');
             // transactionBreakdown removed (now using commission-breakdown)
             // breakdownContent removed (desglose integrado)
             const walletWarning = document.getElementById('wallet-warning');
@@ -305,8 +268,8 @@
                 if (!isFinite(num)) return rate;
                 // convertir a string con máximo 12 decimales para no perder precisión
                 let s = num.toFixed(12);
-                // quitar ceros finales y punto si corresponde, sin usar lookbehind
-                s = s.replace(/(\.\d*?)0+$/, '$1').replace(/\.$/, '');
+                // quitar ceros finales y punto si corresponde
+                s = s.replace(/(?:\.0+|(?<=\.[0-9]*?)0+)$/, '');
                 return s;
             }
 
@@ -410,13 +373,8 @@
                 const tipo = getTipoOperacion();
                 const clienteId = clienteSelect?.value || '';
 
-                console.log('Datos de simulación:', { monto, divisa, tipo, clienteId });
-
                 if (monto < 1 || !divisa) {
-                    console.log('Condiciones no cumplidas - ocultando resultados');
-                    if (resultsCard) {
-                        resultsCard.classList.add('hidden');
-                    }
+                    resultsCard.classList.add('hidden');
                     return;
                 }
 
@@ -429,123 +387,52 @@
                     cliente_id: clienteId
                 });
 
-                console.log('URL de simulación:', `{% url "transacciones:api_simular_cambio" %}?${params.toString()}`);
-
                 try {
                     const response = await fetch(`{% url "transacciones:api_simular_cambio" %}?${params.toString()}`);
-                    console.log('Respuesta HTTP:', response.status, response.statusText);
-                    
                     const data = await response.json();
-                    console.log('Datos recibidos:', data);
-
-                    if (!response.ok) {
-                        throw new Error(`HTTP ${response.status}: ${data.error || 'Error en la simulación'}`);
-                    }
 
                     // Actualizar resultados
-                    console.log('Actualizando resultados en la UI...');
-                    
-                    // Mostrar montos con formato y énfasis (con verificaciones de seguridad)
-                    if (montoOriginalVal) montoOriginalVal.textContent = formatNumber(data.monto_original, data.moneda_origen);
-                    if (monedaOrigenVal) monedaOrigenVal.textContent = data.moneda_origen;
-                    if (tasaVal) tasaVal.textContent = `1 ${data.moneda_origen} = ${formatRate(data.tasa_cambio)} ${data.moneda_destino}`;
-                    if (montoFinalVal) montoFinalVal.innerHTML = `<span class="text-xl font-extrabold text-primary">${formatNumber(data.total, data.moneda_destino)}</span>`;
-                    if (monedaDestinoVal) monedaDestinoVal.textContent = data.moneda_destino;
-                    if (comisionBaseVal) comisionBaseVal.textContent = formatNumber(data.comision_base, data.moneda_destino);
-                    if (descuentoVal) descuentoVal.textContent = data.descuento;
-                    if (comisionFinalVal) comisionFinalVal.textContent = formatNumber(data.comision_final, data.moneda_destino);
-
-                    console.log('Valores actualizados:', {
-                        montoOriginal: data.monto_original,
-                        tasa: data.tasa_cambio,
-                        total: data.total
-                    });
-
-                    // Mostrar comisión de medio financiero si aplica (para compra)
+                    // Mostrar montos con formato y énfasis
+                    montoOriginalVal.textContent = formatNumber(data.monto_original, data.moneda_origen);
+                    monedaOrigenVal.textContent = data.moneda_origen;
+                    tasaVal.textContent = `1 ${data.moneda_origen} = ${formatRate(data.tasa_cambio)} ${data.moneda_destino}`;
+                    montoFinalVal.innerHTML = `<span class="text-xl font-extrabold text-primary">${formatNumber(data.total, data.moneda_destino)}</span>`;
+                    monedaDestinoVal.textContent = data.moneda_destino;
+                    comisionBaseVal.textContent = formatNumber(data.comision_base, data.moneda_destino);
+                    descuentoVal.textContent = data.descuento;
+                    comisionFinalVal.textContent = formatNumber(data.comision_final, data.moneda_destino);
+
+                    // Mostrar comisión de medio de pago si aplica
                     if (data.comision_medio_pago_monto > 0) {
-                        if (comisionMedioFinancieroSection) {
-                            comisionMedioFinancieroSection.classList.remove('hidden');
-                        }
-                        if (comisionMedioFinancieroVal) {
-                            comisionMedioFinancieroVal.textContent = formatNumber(data.comision_medio_pago_monto, data.moneda_destino);
-                        }
-                        if (comisionMedioFinancieroPct) {
-                            comisionMedioFinancieroPct.textContent = data.comision_medio_pago_porcentaje;
-                        }
+                        comisionMedioPagoSection.classList.remove('hidden');
+                        comisionMedioPagoVal.textContent = formatNumber(data.comision_medio_pago_monto, data.moneda_destino);
+                        comisionMedioPagoPct.textContent = data.comision_medio_pago_porcentaje;
                     } else {
-                        if (comisionMedioFinancieroSection) {
-                            comisionMedioFinancieroSection.classList.add('hidden');
-                        }
-                    }
-
-                    // Mostrar comisión de medio de cobro si aplica (para venta)
-                    if (data.comision_medio_cobro_monto > 0) {
-                        if (comisionMedioCobroSection) {
-                            comisionMedioCobroSection.classList.remove('hidden');
-                        }
-                        if (comisionMedioCobroVal) {
-                            comisionMedioCobroVal.textContent = formatNumber(data.comision_medio_cobro_monto, data.moneda_destino);
-                        }
-                        if (comisionMedioCobroPct) {
-                            comisionMedioCobroPct.textContent = data.comision_medio_cobro_porcentaje;
-                        }
-                    } else {
-                        if (comisionMedioCobroSection) {
-                            comisionMedioCobroSection.classList.add('hidden');
-                        }
+                        comisionMedioPagoSection.classList.add('hidden');
                     }
 
                     // Actualizar comisiones en el panel colapsable
                     const cb = document.getElementById('commission-breakdown');
                     if (cb) {
-                        const baseVal = cb.querySelector('#comision-base-val');
-                        const descVal = cb.querySelector('#descuento-val');
-                        const finalVal = cb.querySelector('#comision-final-val');
-                        
-                        if (baseVal) baseVal.textContent = formatNumber(data.comision_base, data.moneda_destino);
-                        if (descVal) descVal.textContent = data.descuento;
-                        if (finalVal) finalVal.textContent = formatNumber(data.comision_final, data.moneda_destino);
-                        
-                        // Mostrar comisión de medio de pago si aplica
+                        cb.querySelector('#comision-base-val').textContent = formatNumber(data.comision_base, data.moneda_destino);
+                        cb.querySelector('#descuento-val').textContent = data.descuento;
+                        cb.querySelector('#comision-final-val').textContent = formatNumber(data.comision_final, data.moneda_destino);
                         if (data.comision_medio_pago_monto > 0) {
-                            const medioSection = cb.querySelector('#comision-medio-pago-section');
-                            const medioVal = cb.querySelector('#comision-medio-pago-val');
-                            const medioPct = cb.querySelector('#comision-medio-pago-pct');
-                            
-                            if (medioSection) medioSection.classList.remove('hidden');
-                            if (medioVal) medioVal.textContent = formatNumber(data.comision_medio_pago_monto, data.moneda_destino);
-                            if (medioPct) medioPct.textContent = data.comision_medio_pago_porcentaje;
+                            cb.querySelector('#comision-medio-pago-section').classList.remove('hidden');
+                            cb.querySelector('#comision-medio-pago-val').textContent = formatNumber(data.comision_medio_pago_monto, data.moneda_destino);
+                            cb.querySelector('#comision-medio-pago-pct').textContent = data.comision_medio_pago_porcentaje;
                         } else {
-                            const medioSection = cb.querySelector('#comision-medio-pago-section');
-                            if (medioSection) medioSection.classList.add('hidden');
-                        }
-
-                        // Mostrar comisión de medio de cobro si aplica
-                        if (data.comision_medio_cobro_monto > 0) {
-                            const cobroSection = cb.querySelector('#comision-medio-cobro-section');
-                            const cobroVal = cb.querySelector('#comision-medio-cobro-val');
-                            const cobroPct = cb.querySelector('#comision-medio-cobro-pct');
-                            
-                            if (cobroSection) cobroSection.classList.remove('hidden');
-                            if (cobroVal) cobroVal.textContent = formatNumber(data.comision_medio_cobro_monto, data.moneda_destino);
-                            if (cobroPct) cobroPct.textContent = data.comision_medio_cobro_porcentaje;
-                        } else {
-                            const cobroSection = cb.querySelector('#comision-medio-cobro-section');
-                            if (cobroSection) cobroSection.classList.add('hidden');
+                            cb.querySelector('#comision-medio-pago-section').classList.add('hidden');
                         }
                     }
 
                     // Mostrar advertencia de billeteras
                     const metodoPago = metodoPagoSelect.value;
                     const metodoCobro = metodoCobroSelect.value;
-                    const walletWarning = document.getElementById('wallet-warning');
-                    
-                    if (walletWarning) {
-                        if (metodoPago.includes('billetera') || metodoCobro.includes('billetera')) {
-                            walletWarning.classList.remove('hidden');
-                        } else {
-                            walletWarning.classList.add('hidden');
-                        }
+                    if (metodoPago.includes('billetera') || metodoCobro.includes('billetera')) {
+                        walletWarning.classList.remove('hidden');
+                    } else {
+                        walletWarning.classList.add('hidden');
                     }
 
                     // Habilitar botón proceder si hay cliente seleccionado
@@ -553,34 +440,15 @@
                         proceedBtn.disabled = !clienteId;
                     }
 
-                    console.log('Mostrando panel de resultados...');
-                    if (resultsCard) {
-                        resultsCard.classList.remove('hidden');
-                    } else {
-                        console.error('Panel de resultados no encontrado!');
-                    }
+                    resultsCard.classList.remove('hidden');
 
                 } catch (error) {
                     console.error('Error performing simulation:', error);
-                    console.error('Detalles del error:', error.message);
-                    if (resultsCard) {
-                        resultsCard.innerHTML = '<div class="alert alert-error"><span>Error al realizar la simulación: ' + error.message + '</span></div>';
-                        resultsCard.classList.remove('hidden');
-                    } else {
-                        alert('Error al realizar la simulación: ' + error.message);
-                    }
-                } finally {
-                    // El botón de simular fue removido, no hay estado que restaurar
+                    resultsCard.classList.add('hidden');
                 }
             }
 
             // Event listeners
-            // Manejar submit del formulario (cuando se presiona Enter o el botón Simular)
-            simulationForm.addEventListener('submit', function(e) {
-                e.preventDefault(); // Prevenir el submit normal del formulario
-                performSimulation();
-            });
-
             if (clienteSelect) {
                 clienteSelect.addEventListener('change', function() {
                     currentCliente = this.value;
@@ -609,10 +477,6 @@
             updateLabels();
             loadDivisas();
         })();
-<<<<<<< HEAD
         </script>
     </div>
-=======
-    </script>
->>>>>>> ea7b5b51
 {% endblock content %}