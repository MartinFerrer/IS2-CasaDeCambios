{% extends "base.html" %}
{% load static %}
{% block title %}
    Realizar Transacción
{% endblock title %}
{% block content %}
    <div class="container mx-auto p-8">
        <div class="flex justify-between items-center mb-6">
            <h2 class="text-3xl font-bold">Realizar Transacción de Cambio de Divisas</h2>
            <a href="{% url 'presentacion:home' %}" class="btn btn-outline">
                <svg xmlns="http://www.w3.org/2000/svg"
                     class="h-5 w-5"
                     fill="none"
                     viewBox="0 0 24 24"
                     stroke="currentColor">
                    <path stroke-linecap="round" stroke-linejoin="round" stroke-width="2" d="M3 12l2-2m0 0l7-7 7 7M5 10v10a1 1 0 001 1h3m10-11l2 2m-2-2v10a1 1 0 01-1 1h-3m-6 0a1 1 0 001-1v-4a1 1 0 011-1h2a1 1 0 011 1v4a1 1 0 001 1m-6 0h6" />
                </svg>
                Volver al inicio
            </a>
        </div>
        <!-- Información del Cliente -->
        {% if user.is_authenticated and request.cliente %}
            <div class="alert alert-info mb-6">
                <svg xmlns="http://www.w3.org/2000/svg"
                     fill="none"
                     viewBox="0 0 24 24"
                     class="stroke-current shrink-0 w-6 h-6">
                    <path stroke-linecap="round" stroke-linejoin="round" stroke-width="2" d="M13 16h-1v-4h-1m1-4h.01M21 12a9 9 0 11-18 0 9 9 0 0118 0z">
                    </path>
                </svg>
                <span>Transacción para el cliente: <strong>{{ request.cliente.nombre }}</strong> ({{ request.cliente.ruc }})</span>
            </div>
        {% elif user.is_authenticated %}
            <div class="alert alert-warning mb-6">
                <svg xmlns="http://www.w3.org/2000/svg"
                     class="stroke-current shrink-0 h-6 w-6"
                     fill="none"
                     viewBox="0 0 24 24">
                    <path stroke-linecap="round" stroke-linejoin="round" stroke-width="2" d="M12 9v2m0 4h.01m-6.938 4h13.856c1.54 0 2.502-1.667 1.732-2.5L13.732 4c-.77-.833-1.728-.833-2.498 0L3.732 16.5c-.77.833.192 2.5 1.732 2.5z" />
                </svg>
                <span>No tienes clientes asociados. Contacta a un operador para asociar clientes a tu cuenta.</span>
            </div>
        {% else %}
            <div class="alert alert-info mb-6">
                <svg xmlns="http://www.w3.org/2000/svg"
                     fill="none"
                     viewBox="0 0 24 24"
                     class="stroke-current shrink-0 w-6 h-6">
                    <path stroke-linecap="round" stroke-linejoin="round" stroke-width="2" d="M13 16h-1v-4h-1m1-4h.01M21 12a9 9 0 11-18 0 9 9 0 0118 0z">
                    </path>
                </svg>
                <span>Para realizar transacciones, inicia sesión con tu cuenta.</span>
            </div>
        {% endif %}
        <!-- Formulario de Transacción -->
        <div class="card bg-base-100 shadow-lg">
            <div class="card-body">
                <form id="transaction-form">
                    {% csrf_token %}
                    <div class="grid grid-cols-1 gap-6">
                        <!-- Tipo de Operación (full width) -->
                        <div class="form-control col-span-full">
                            <label class="label">
                                <span class="label-text text-lg font-semibold text-primary">¿Qué desea hacer?</span>
                            </label>
                            <div class="flex gap-4 mt-2">
                                <label class="label cursor-pointer">
                                    <input type="radio"
                                           name="tipo_operacion"
                                           value="compra"
                                           class="radio radio-primary"
                                           checked>
                                    <span class="label-text ml-2">Quiero Comprar Divisa</span>
                                </label>
                                <label class="label cursor-pointer">
                                    <input type="radio"
                                           name="tipo_operacion"
                                           value="venta"
                                           class="radio radio-primary">
                                    <span class="label-text ml-2">Quiero Vender Divisa</span>
                                </label>
                            </div>
                        </div>
                        <!-- Fields in two columns: labels (left) and controls (right) -->
                        <div class="grid grid-cols-1 md:grid-cols-3 items-start gap-4">
                            <!-- Label column (narrow) -->
                            <div class="space-y-6 text-left md:col-span-1 md:w-36">
                                <div class="pt-2">
                                    <label class="label">
                                        <span class="label-text" id="divisa-label">Quiero</span>
                                    </label>
                                </div>
                                <div class="pt-2">
                                    <label class="label">
                                        <span class="label-text" id="monto-label">Monto que Tengo</span>
                                    </label>
                                </div>
                                <div class="pt-2">
                                    <label class="label">
                                        <span class="label-text">Método de Pago</span>
                                    </label>
                                </div>
                                <div class="pt-2">
                                    <label class="label">
                                        <span class="label-text">Método de Cobro</span>
                                    </label>
                                </div>
                                <div class="pt-2">
                                    <label class="label">
                                        <span class="label-text">Tauser</span>
                                    </label>
                                </div>
                            </div>
                            <!-- Controls column (wide) -->
                            <div class="space-y-4 md:col-span-2">
                                <div>
                                    <select id="divisa-select"
                                            class="select select-bordered w-full text-left ml-0"
                                            required>
                                        <option value="">Seleccione una divisa</option>
                                        {% for divisa in divisas %}
                                            <option value="{{ divisa.codigo }}">{{ divisa.codigo }} - {{ divisa.nombre }}</option>
                                        {% endfor %}
                                    </select>
                                </div>
                                <div>
                                    <input type="number"
                                           id="monto-input"
                                           name="monto"
                                           pattern="^\d+$"
                                           min="1"
                                           step="1"
                                           class="input input-bordered w-full text-left ml-0 validator"
                                           placeholder="Ingrese el monto entero (mínimo 1)"
                                           title="El monto debe ser un número entero"
                                           required>
                                    <p id="monto-error"
                                       class="validator-hint text-error text-sm mt-1 hidden">
                                        El monto debe ser un número entero
                                    </p>
                                </div>
                                <div>
                                    <select id="metodo-pago-select"
                                            class="select select-bordered w-full text-left ml-0"
                                            required>
                                        <option value="">Seleccione método de pago</option>
                                    </select>
                                </div>
                                <div>
                                    <select id="metodo-cobro-select"
                                            class="select select-bordered w-full text-left ml-0"
                                            required>
                                        <option value="efectivo" selected>Efectivo</option>
                                    </select>
                                </div>
                                <div>
                                    <select id="tauser-select"
                                            class="select select-bordered w-full text-left ml-0"
                                            required>
                                        <option value="">Seleccione un Tauser</option>
                                        {% for tauser in tausers %}
                                            <option value="{{ tauser.id }}">{{ tauser.nombre }} - {{ tauser.ubicacion }}</option>
                                        {% endfor %}
                                    </select>
                                </div>
                            </div>
                        </div>
                    </div>
                </form>
            </div>
        </div>
        <!-- Detalles de la Transacción -->
        <div id="simulation-results"
             class="card bg-base-100 shadow-lg mt-6 hidden">
            <div class="card-body">
                <h3 class="card-title text-primary">Detalles de la Transacción</h3>
                <div class="flex justify-center">
                    <div class="w-full md:w-2/3 lg:w-1/2 text-left space-y-3">
                        <p>
                            <strong id="monto-original-label">Monto que Deseo:</strong>
                            <span id="monto-original-val">0</span> <span id="moneda-origen-val">-</span>
                        </p>
                        <p>
                            <strong>Tasa Base:</strong> <span id="tasa-base-val">-</span>
                        </p>
                        <!-- Tasa VIP o Corporativa (solo si aplica) -->
                        <p id="tasa-especial-section" class="hidden">
                            <strong id="tasa-especial-label">Tasa VIP:</strong> <span id="tasa-especial-val">-</span>
                        </p>
                        <p class="text-xl font-bold text-secondary">
                            <strong>Cambio Calculado:</strong>
                            <span id="cambio-calculado-val">0</span> <span id="moneda-destino-val">PYG</span>
                        </p>
                        <!-- Comisión Medio de Pago (si aplica - solo para compra) -->
                        <p id="comision-medio-pago-display"
                           class="hidden text-lg font-semibold text-info">
                            <strong>Comisión Medio de Pago:</strong>
                            <span id="comision-medio-pago-display-val">0</span> (<span id="comision-medio-pago-display-pct">0</span>%)
                        </p>
                        <!-- Comisión Medio de Cobro (si aplica - solo para venta) -->
                        <p id="comision-medio-cobro-display"
                           class="hidden text-lg font-semibold text-info">
                            <strong>Comisión Medio de Cobro:</strong>
                            <span id="comision-medio-cobro-display-val">0</span> (<span id="comision-medio-cobro-display-pct">0</span>%)
                        </p>
                        <div id="stripe-fees-display"
                             class="hidden border-l-4 border-purple-400 pl-4 py-2 bg-purple-50">
                            <p class="text-sm font-medium text-purple-700 mb-1">💳 Comisiones Stripe (Tarjeta Internacional):</p>
                            <p class="text-sm">
                                • Comisión Variable: <span id="stripe-variable-fee-display">0</span> PYG (2.9%)
                            </p>
                            <p class="text-sm">
                                • Comisión Fija: <span id="stripe-fixed-fee-display">0</span> PYG (0.30 USD)
                            </p>
                            <p class="text-sm font-bold text-purple-800 mt-1">
                                Total Stripe: <span id="stripe-total-fee-display">0</span> PYG
                            </p>
                        </div>
                        <p class="text-2xl font-extrabold text-primary">
                            <strong id="total-label">Total a Pagar:</strong>
                            <span id="total-val">0</span> <span id="moneda-total-val">PYG</span>
                        </p>
                    </div>
                </div>
                <!-- Advertencia para billeteras electrónicas -->
                <div id="wallet-warning" class="alert alert-warning mt-4 hidden">
                    <svg xmlns="http://www.w3.org/2000/svg"
                         class="stroke-current shrink-0 h-6 w-6"
                         fill="none"
                         viewBox="0 0 24 24">
                        <path stroke-linecap="round" stroke-linejoin="round" stroke-width="2" d="M12 9v2m0 4h.01m-6.938 4h13.856c1.54 0 2.502-1.667 1.732-2.5L13.732 4c-.77-.833-1.728-.833-2.498 0L3.732 16.5c-.77.833.192 2.5 1.732 2.5z" />
                    </svg>
                    <span>Advertencia: Las billeteras electrónicas pueden cobrar comisiones adicionales por parte del proveedor, no incluidas en esta simulación.</span>
                </div>
                <!-- Botón para proceder -->
                <div class="form-control mt-6">
                    {% if user.is_authenticated %}
                        <button id="proceed-btn" class="btn btn-success w-full" disabled>Realizar Transacción</button>
                    {% else %}
                        <button class="btn btn-success w-full" disabled>Realizar Transacción</button>
                        <p class="text-sm text-gray-600 mt-2 text-center">
                            Para realizar transacciones debe iniciar sesión y tener un cliente asociado.
                        </p>
                    {% endif %}
                </div>
            </div>
        </div>
        <!-- Notas Adicionales -->
        <div class="alert alert-info mt-6">
            <svg xmlns="http://www.w3.org/2000/svg"
                 fill="none"
                 viewBox="0 0 24 24"
                 class="stroke-current shrink-0 w-6 h-6">
                <path stroke-linecap="round" stroke-linejoin="round" stroke-width="2" d="M13 16h-1v-4h-1m1-4h.01M21 12a9 9 0 11-18 0 9 9 0 0118 0z">
                </path>
            </svg>
            <span>Las tasas de cambio y comisiones son estimativas y pueden variar. Proceda a realizar una transacción para confirmar.</span>
        </div>
        <!-- Modal de Confirmación -->
        <div id="confirmation-modal" class="modal">
            <div class="modal-box max-w-lg">
                <!-- Header -->
                <div class="flex items-center justify-between mb-4">
                    <h3 class="font-bold text-xl text-primary">Confirmar Transacción</h3>
                    <button id="close-modal" class="btn btn-sm btn-circle btn-ghost">
                        <svg xmlns="http://www.w3.org/2000/svg"
                             class="h-6 w-6"
                             fill="none"
                             viewBox="0 0 24 24"
                             stroke="currentColor">
                            <path stroke-linecap="round" stroke-linejoin="round" stroke-width="2" d="M6 18L18 6M6 6l12 12" />
                        </svg>
                    </button>
                </div>
                <!-- Content -->
                <div class="bg-base-200 rounded-lg p-4 mb-6">
                    <div class="grid grid-cols-1 gap-3">
                        <div class="flex justify-between items-center p-2 bg-base-100 rounded">
                            <span class="font-semibold text-gray-600">Tipo de Operación:</span>
                            <span id="modal-tipo" class="font-bold text-primary"></span>
                        </div>
                        <div class="flex justify-between items-center p-2 bg-base-100 rounded">
                            <span id="modal-divisa-label" class="font-semibold text-gray-600">Divisa:</span>
                            <span id="modal-divisa" class="font-bold"></span>
                        </div>
                        <div class="flex justify-between items-center p-2 bg-base-100 rounded">
                            <span class="font-semibold text-gray-600">Monto:</span>
                            <span id="modal-monto" class="font-bold"></span>
                        </div>
                        <div class="flex justify-between items-center p-2 bg-success text-success-content rounded">
                            <span id="modal-total-label" class="font-semibold">Total a Pagar/Recibir:</span>
                            <span id="modal-total" class="font-bold text-lg"></span>
                        </div>
                        <div class="divider my-2"></div>
                        <div class="flex justify-between items-center p-2 bg-base-100 rounded">
                            <span class="font-semibold text-gray-600">Método de Pago:</span>
                            <span id="modal-metodo-pago" class="font-bold"></span>
                        </div>
                        <div class="flex justify-between items-center p-2 bg-base-100 rounded">
                            <span class="font-semibold text-gray-600">Método de Cobro:</span>
                            <span id="modal-metodo-cobro" class="font-bold"></span>
                        </div>
                        <div class="flex justify-between items-center p-2 bg-base-100 rounded">
                            <span class="font-semibold text-gray-600">Tauser:</span>
                            <span id="modal-tauser" class="font-bold ml-auto text-right"></span>
                        </div>
                    </div>
                </div>
                <!-- Warning -->
                <div class="alert alert-warning mb-4">
                    <svg xmlns="http://www.w3.org/2000/svg"
                         class="stroke-current shrink-0 h-6 w-6"
                         fill="none"
                         viewBox="0 0 24 24">
                        <path stroke-linecap="round" stroke-linejoin="round" stroke-width="2" d="M12 9v2m0 4h.01m-6.938 4h13.856c1.54 0 2.502-1.667 1.732-2.5L13.732 4c-.77-.833-1.728-.833-2.498 0L3.732 16.5c-.77.833.192 2.5 1.732 2.5z" />
                    </svg>
                    <span class="text-sm">La transacción quedará pendiente hasta que se procese el pago correspondiente.</span>
                </div>
                <!-- Actions -->
                <div class="modal-action">
                    <button id="cancel-transaction" class="btn btn-outline">
                        <svg xmlns="http://www.w3.org/2000/svg"
                             class="h-4 w-4 mr-2"
                             fill="none"
                             viewBox="0 0 24 24"
                             stroke="currentColor">
                            <path stroke-linecap="round" stroke-linejoin="round" stroke-width="2" d="M6 18L18 6M6 6l12 12" />
                        </svg>
                        Cancelar
                    </button>
                    <button id="confirm-transaction" class="btn btn-success">
                        <svg xmlns="http://www.w3.org/2000/svg"
                             class="h-4 w-4 mr-2"
                             fill="none"
                             viewBox="0 0 24 24"
                             stroke="currentColor">
                            <path stroke-linecap="round" stroke-linejoin="round" stroke-width="2" d="M5 13l4 4L19 7" />
                        </svg>
                        Confirmar Transacción
                    </button>
                </div>
            </div>
        </div>
        <!-- Modal de Pago Stripe -->
        <div id="stripe-payment-modal" class="modal">
            <div class="modal-box max-w-md">
                <h3 class="font-bold text-lg mb-4">💳 Pago con Tarjeta Internacional</h3>
                <div id="stripe-error" class="alert alert-error mb-4 hidden">
                    <span id="stripe-error-message"></span>
                </div>
                <form id="stripe-payment-form">
                    <!-- Elemento de Stripe -->
                    <div id="stripe-card-element"
                         class="p-3 border border-gray-300 rounded-lg mb-4">
                        <!-- Stripe Elements insertará aquí el formulario de tarjeta -->
                    </div>
                    <!-- Información del pago -->
                    <div class="bg-base-200 p-4 rounded-lg mb-4">
                        <div class="text-sm space-y-1">
                            <div class="flex justify-between">
                                <span>Monto Transacción:</span>
                                <span id="stripe-amount-display" class="font-bold"></span>
                            </div>
                            <hr class="my-2">
                            <div class="text-xs text-purple-700 font-medium">Comisiones Stripe:</div>
                            <div class="flex justify-between text-xs pl-2">
                                <span>• Comisión Variable (2.9%):</span>
                                <span id="stripe-modal-variable-fee" class="font-bold text-orange-600">-</span>
                            </div>
                            <div class="flex justify-between text-xs pl-2">
                                <span>• Comisión Fija (0.30 USD):</span>
                                <span id="stripe-modal-fixed-fee" class="font-bold text-orange-600">-</span>
                            </div>
                            <div class="flex justify-between text-xs font-bold text-purple-800 border-t pt-1">
                                <span>Total Comisiones:</span>
                                <span id="stripe-modal-total-fees">-</span>
                            </div>
                            <hr class="my-2">
                            <div class="flex justify-between font-bold text-lg">
                                <span>Total a Pagar:</span>
                                <span id="stripe-modal-grand-total" class="text-primary">-</span>
                            </div>
                            <div class="flex justify-between text-xs text-gray-500">
                                <span>Procesado por:</span>
                                <span class="font-bold">Stripe</span>
                            </div>
                        </div>
                    </div>
                    <!-- Botones -->
                    <div class="modal-action">
                        <button type="button" id="cancel-stripe-payment" class="btn btn-outline">Cancelar</button>
                        <button type="submit" id="confirm-stripe-payment" class="btn btn-primary">
                            <span class="loading loading-spinner loading-sm hidden" id="stripe-loading"></span>
                            Pagar Ahora
                        </button>
                    </div>
                </form>
            </div>
        </div>
        <script src="https://js.stripe.com/v3/"></script>
        <!-- Módulos JavaScript para transacciones -->
        <script src="{% static 'js/transacciones/formatters.js' %}"></script>
        <script src="{% static 'js/transacciones/validators.js' %}"></script>
        <script src="{% static 'js/transacciones/business-logic.js' %}"></script>
        <script>
    (function() {
        // Importar funciones desde módulos
        const { formatNumber, formatRate, parseInputNumber, formatInputNumber } = window.TransaccionesFormatters;
        const { validateIntegerInput, setupIntegerValidation } = window.TransaccionesValidators;
        const { loadDivisasFromAPI, calculateExchangeAmount } = window.TransaccionesBusinessLogic;
        // Elementos del DOM
        const tipoOperacionInputs = document.querySelectorAll('input[name="tipo_operacion"]');
        const divisaSelect = document.getElementById('divisa-select');
        const montoInput = document.getElementById('monto-input');
        const metodoPagoSelect = document.getElementById('metodo-pago-select');
        const metodoCobroSelect = document.getElementById('metodo-cobro-select');
        const tauserSelect = document.getElementById('tauser-select');

        // Función local para obtener tipo de operación desde radio buttons
        function getTipoOperacion() {
            const radioChecked = document.querySelector('input[name="tipo_operacion"]:checked');
            return radioChecked ? radioChecked.value : 'compra';
        }

        // Configuración de Stripe
        const stripeKey = '{{ STRIPE_PUBLISHABLE_KEY }}';
        console.log('Stripe key loaded:', stripeKey ? 'OK' : 'MISSING');

        if (!stripeKey) {
            console.error('Stripe publishable key is missing!');
        }

        const stripe = Stripe(stripeKey);
        const elements = stripe.elements();

        // Elementos del modal de Stripe
        const stripeModal = document.getElementById('stripe-payment-modal');
        const stripeForm = document.getElementById('stripe-payment-form');
        const stripeCardElement = elements.create('card', {
            hidePostalCode: true,
            style: {
                base: {
                    fontSize: '16px',
                    color: '#424770',
                    '::placeholder': {
                        color: '#aab7c4',
                    },
                },
            },
        });
        stripeCardElement.mount('#stripe-card-element');

        // Verificar que el elemento se montó correctamente
        stripeCardElement.on('ready', function() {
            console.log('Stripe card element is ready');
        });

        stripeCardElement.on('change', function(event) {
            if (event.error) {
                console.error('Stripe element error:', event.error);
                showStripeError(event.error.message);
            } else {
                hideStripeError();
            }
        });

        const stripeErrorDiv = document.getElementById('stripe-error');
        const stripeErrorMessage = document.getElementById('stripe-error-message');
        const cancelStripeBtn = document.getElementById('cancel-stripe-payment');
        const confirmStripeBtn = document.getElementById('confirm-stripe-payment');
        const stripeLoading = document.getElementById('stripe-loading');
        const stripeAmountDisplay = document.getElementById('stripe-amount-display');
        const stripeModalVariableFee = document.getElementById('stripe-modal-variable-fee');
        const stripeModalFixedFee = document.getElementById('stripe-modal-fixed-fee');
        const stripeModalTotalFees = document.getElementById('stripe-modal-total-fees');
        const stripeModalGrandTotal = document.getElementById('stripe-modal-grand-total');

        let currentTransactionId = null;

        // Labels dinámicos
        const divisaLabel = document.getElementById('divisa-label');
        const montoLabel = document.getElementById('monto-label');

        // Elementos de resultados
        const resultsCard = document.getElementById('simulation-results');
        const montoOriginalLabel = document.getElementById('monto-original-label');
        const montoOriginalVal = document.getElementById('monto-original-val');
        const monedaOrigenVal = document.getElementById('moneda-origen-val');
        const tasaBaseVal = document.getElementById('tasa-base-val');
        const tasaEspecialSection = document.getElementById('tasa-especial-section');
        const tasaEspecialLabel = document.getElementById('tasa-especial-label');
        const tasaEspecialVal = document.getElementById('tasa-especial-val');
        const cambioCalculadoVal = document.getElementById('cambio-calculado-val');
        const monedaDestinoVal = document.getElementById('moneda-destino-val');
        const comisionMedioPagoDisplay = document.getElementById('comision-medio-pago-display');
        const comisionMedioPagoDisplayVal = document.getElementById('comision-medio-pago-display-val');
        const comisionMedioPagoDisplayPct = document.getElementById('comision-medio-pago-display-pct');
        const comisionMedioCobroDisplay = document.getElementById('comision-medio-cobro-display');
        const comisionMedioCobroDisplayVal = document.getElementById('comision-medio-cobro-display-val');
        const comisionMedioCobroDisplayPct = document.getElementById('comision-medio-cobro-display-pct');
        const stripeFeesDisplay = document.getElementById('stripe-fees-display');
        const stripeVariableFeeDisplay = document.getElementById('stripe-variable-fee-display');
        const stripeFixedFeeDisplay = document.getElementById('stripe-fixed-fee-display');
        const stripeTotalFeeDisplay = document.getElementById('stripe-total-fee-display');
        const totalLabel = document.getElementById('total-label');
        const totalVal = document.getElementById('total-val');
        const monedaTotalVal = document.getElementById('moneda-total-val');
        const walletWarning = document.getElementById('wallet-warning');
        const proceedBtn = document.getElementById('proceed-btn');

        // Modal elements
        const confirmationModal = document.getElementById('confirmation-modal');
        const confirmBtn = document.getElementById('confirm-transaction');
        const cancelBtn = document.getElementById('cancel-transaction');
        const closeModalBtn = document.getElementById('close-modal');

        // Estado global
        const currentCliente = {% if request.cliente %}{{ request.cliente.id }}{% else %}null{% endif %};
        let availableDivisas = [];
        let lastSimulationData = null;

        // Configuración específica para formateo
        const isoDecimals = { PYG: 0, USD: 2, EUR: 2, BRL: 2 };

        // Función adaptada para usar el módulo de formatters con configuración específica
        function formatNumberWithCurrency(value, currency) {
            return formatNumber(value, isoDecimals[currency] || 2);
        }

        // Función adaptada para labels usando lógica del módulo business-logic
        function updateLabelsLocal() {
            const tipo = getTipoOperacion();
            const labelMap = {
                compra: {
                    divisa: 'Quiero',
                    monto: 'Monto que Deseo',
                    montoOriginal: 'Monto que Deseo:',
                    total: 'Total a Pagar:'
                },
                venta: {
                    divisa: 'Tengo',
                    monto: 'Monto que Tengo',
                    montoOriginal: 'Monto que Tengo:',
                    total: 'Total a Recibir:'
                }
            };

            const labels = labelMap[tipo];
            divisaLabel.textContent = labels.divisa;
            montoLabel.textContent = labels.monto;
            montoOriginalLabel.textContent = labels.montoOriginal;
            totalLabel.textContent = labels.total;
        }

        // Objeto para almacenar divisas disponibles
        const divisasStorage = { divisas: [] };

        // Función local que usa el módulo loadDivisasFromAPI
        async function loadDivisasLocal() {
            const success = await loadDivisasFromAPI(
                divisaSelect,
                '{% url "transacciones:api_divisas_disponibles" %}',
                divisasStorage
            );

            // Actualizar referencia para compatibilidad
            if (success) {
                availableDivisas = divisasStorage.divisas;
            }
        }

        // Cargar medios de pago del cliente
        async function loadMediosPago() {
            if (!currentCliente) {
                resetMediosPago();
                return;
            }

            try {
                const tipo = getTipoOperacion();
                const response = await fetch(`{% url "transacciones:api_medios_pago_cliente" cliente_id=0 %}`.replace('0', currentCliente) + `?tipo=${tipo}`);
                const data = await response.json();

                // Limpiar y rellenar método de pago
                metodoPagoSelect.innerHTML = '';

                // Agregar opción vacía si hay múltiples métodos digitales
                const metodosDigitales = data.medios_pago.filter(medio => medio.id !== 'efectivo');
                if (metodosDigitales.length > 1) {
                    const emptyOption = document.createElement('option');
                    emptyOption.value = '';
                    emptyOption.textContent = 'Seleccione método de pago';
                    metodoPagoSelect.appendChild(emptyOption);
                }

                let hasEfectivoPago = false;
                data.medios_pago.forEach((medio, index) => {
                    const optionPago = document.createElement('option');
                    optionPago.value = medio.id;
                    optionPago.textContent = `${medio.nombre} (${medio.comision}%)`;
                    optionPago.dataset.comision = medio.comision;

                    // Solo autoseleccionar si hay efectivo O si hay solo un método digital
                    if (medio.id === 'efectivo') {
                        hasEfectivoPago = true;
                        optionPago.selected = true;
                    } else if (metodosDigitales.length === 1 && index === 0 && !hasEfectivoPago) {
                        // Solo autoseleccionar si hay un único método digital disponible
                        optionPago.selected = true;
                    }
                    metodoPagoSelect.appendChild(optionPago);
                });

                // Limpiar y rellenar método de cobro
                metodoCobroSelect.innerHTML = '';

                // Agregar opción vacía si hay múltiples métodos digitales
                const metodosCobroDigitales = data.medios_cobro.filter(medio => medio.id !== 'efectivo');
                if (metodosCobroDigitales.length > 1) {
                    const emptyOption = document.createElement('option');
                    emptyOption.value = '';
                    emptyOption.textContent = 'Seleccione método de cobro';
                    metodoCobroSelect.appendChild(emptyOption);
                }

                data.medios_cobro.forEach((medio, index) => {
                    const optionCobro = document.createElement('option');
                    optionCobro.value = medio.id;
                    optionCobro.textContent = `${medio.nombre} (${medio.comision}%)`;
                    optionCobro.dataset.comision = medio.comision;

                    // Solo autoseleccionar si hay efectivo O si hay solo un método digital
                    if (medio.id === 'efectivo') {
                        optionCobro.selected = true;
                    } else if (metodosCobroDigitales.length === 1 && index === 0) {
                        // Solo autoseleccionar si hay un único método digital disponible
                        optionCobro.selected = true;
                    }
                    metodoCobroSelect.appendChild(optionCobro);
                });

            } catch (error) {
                console.error('Error loading medios de pago:', error);
                resetMediosPago();
            }
        }

        function resetMediosPago() {
            const tipo = getTipoOperacion();
            if (tipo === 'compra') {
                // Para compra, no mostrar efectivo por defecto
                metodoPagoSelect.innerHTML = '<option value="">Seleccione método de pago</option>';
            } else {
                // Para venta, sí mostrar efectivo
                metodoPagoSelect.innerHTML = '<option value="efectivo" selected>Efectivo</option>';
            }
            metodoCobroSelect.innerHTML = '<option value="efectivo" selected>Efectivo</option>';
        }

        // Realizar simulación
        async function performSimulation() {
            const monto = parseInputNumber(montoInput.value);
            const divisa = divisaSelect.value;
            const tipo = getTipoOperacion();

            // Validar que el monto sea un número entero
            if (montoInput.value && !Number.isInteger(parseFloat(montoInput.value))) {
                resultsCard.classList.add('hidden');
                return;
            }

            if (monto < 1 || !divisa) {
                resultsCard.classList.add('hidden');
                return;
            }

            const params = new URLSearchParams({
                monto: monto.toString(),
                divisa_seleccionada: divisa,
                tipo_operacion: tipo,
                metodo_pago: metodoPagoSelect.value,
                metodo_cobro: metodoCobroSelect.value
            });

            try {
                const response = await fetch(`{% url "transacciones:api_simular_cambio" %}?${params.toString()}`);
                const data = await response.json();

                // Guardar datos para el modal
                lastSimulationData = data;

                // Actualizar resultados con nueva estructura
                const tipo = getTipoOperacion();

                // Monto original
                montoOriginalVal.textContent = formatNumberWithCurrency(data.monto_original, data.moneda_origen);
                monedaOrigenVal.textContent = data.moneda_origen;

                // Tasa base
                tasaBaseVal.textContent = `1 ${data.moneda_origen} = ${formatRate(data.tasa_base)} PYG`;

                // Tasa especial (VIP o Corporativa) - solo mostrar si hay descuento
                if (data.tipo_cliente && data.descuento > 0) {
                    tasaEspecialSection.classList.remove('hidden');

                    // Determinar el label según el tipo de cliente
                    if (data.tipo_cliente.toUpperCase().includes('VIP')) {
                        tasaEspecialLabel.textContent = 'Tasa VIP:';
                    } else if (data.tipo_cliente.toUpperCase().includes('CORPORAT')) {
                        tasaEspecialLabel.textContent = 'Tasa Corporativa:';
                    } else {
                        tasaEspecialLabel.textContent = 'Tasa Especial:';
                    }

                    tasaEspecialVal.textContent = `1 ${data.moneda_origen} = ${formatRate(data.tasa_cambio)} PYG`;
                } else {
                    tasaEspecialSection.classList.add('hidden');
                }

                // Cambio calculado (monto convertido sin comisión de medio de pago)
                cambioCalculadoVal.textContent = formatNumberWithCurrency(data.total_antes_comision_medio, "PYG");
                monedaDestinoVal.textContent = "PYG";

                // Verificar si es pago con Stripe
                const metodoPago = metodoPagoSelect.value;
                const isStripePayment = metodoPago === 'stripe_new' || metodoPago.startsWith('stripe_');

                if (tipo === 'compra') {
                    // Para COMPRA: mostrar comisión de medio de pago
                    comisionMedioCobroDisplay.classList.add('hidden');

                    if (isStripePayment) {
                        // Para Stripe, mostrar desglose detallado
                        comisionMedioPagoDisplay.classList.add('hidden');
                        stripeFeesDisplay.classList.remove('hidden');

                        // Comisión variable (2.9%)
                        stripeVariableFeeDisplay.textContent = formatNumberWithCurrency(data.comision_medio_pago_monto, "PYG");

                        // Comisión fija (0.30 USD en PYG)
                        stripeFixedFeeDisplay.textContent = formatNumberWithCurrency(data.stripe_fixed_fee, "PYG");

                        // Total Stripe
                        const totalStripeFee = data.comision_medio_pago_monto + data.stripe_fixed_fee;
                        stripeTotalFeeDisplay.textContent = formatNumberWithCurrency(totalStripeFee, "PYG");

                    } else if (data.comision_medio_pago_monto > 0) {
                        // Para otros medios de pago con comisión
                        comisionMedioPagoDisplay.classList.remove('hidden');
                        stripeFeesDisplay.classList.add('hidden');
                        comisionMedioPagoDisplayVal.textContent = formatNumberWithCurrency(data.comision_medio_pago_monto, "PYG");
                        comisionMedioPagoDisplayPct.textContent = data.comision_medio_pago_porcentaje;
                    } else {
                        // Sin comisión de medio de pago
                        comisionMedioPagoDisplay.classList.add('hidden');
                        stripeFeesDisplay.classList.add('hidden');
                    }
                } else {
                    // Para VENTA: mostrar comisión de medio de cobro
                    comisionMedioPagoDisplay.classList.add('hidden');
                    stripeFeesDisplay.classList.add('hidden');

                    if (data.comision_medio_cobro_monto > 0) {
                        comisionMedioCobroDisplay.classList.remove('hidden');
                        comisionMedioCobroDisplayVal.textContent = formatNumberWithCurrency(data.comision_medio_cobro_monto, "PYG");
                        comisionMedioCobroDisplayPct.textContent = data.comision_medio_cobro_porcentaje;
                    } else {
                        comisionMedioCobroDisplay.classList.add('hidden');
                    }
                }

                // Total a pagar
                totalVal.textContent = formatNumberWithCurrency(data.total, "PYG");
                monedaTotalVal.textContent = "PYG";

                // Actualizar label del total según el tipo de operación
                if (tipo === 'compra') {
                    totalLabel.textContent = 'Total a Pagar:';
                } else {
                    totalLabel.textContent = 'Total a Recibir:';
                }

                // Mostrar advertencia de billeteras
                const metodoCobro = metodoCobroSelect.value;
                if (metodoPago.includes('billetera') || metodoCobro.includes('billetera')) {
                    walletWarning.classList.remove('hidden');
                } else {
                    walletWarning.classList.add('hidden');
                }

                // Habilitar botón proceder si hay cliente seleccionado
                if (proceedBtn) {
                    proceedBtn.disabled = !currentCliente;
                }

                resultsCard.classList.remove('hidden');

            } catch (error) {
                console.error('Error performing simulation:', error);
                resultsCard.classList.add('hidden');
            }
        }

        // Mostrar modal de confirmación
        function showConfirmationModal() {
            if (!lastSimulationData) return;
            if (!tauserSelect || !tauserSelect.value) {
                alert('Por favor seleccione un Tauser.');
                return;
            }
            const tipo = getTipoOperacion();
            const tipoText = tipo === 'compra' ? 'Compra' : 'Venta';
            const divisa = divisaSelect.options[divisaSelect.selectedIndex].text;
            const metodoPago = metodoPagoSelect.options[metodoPagoSelect.selectedIndex].text;
            const metodoCobro = metodoCobroSelect.options[metodoCobroSelect.selectedIndex].text;
            const tauser = tauserSelect.options[tauserSelect.selectedIndex].text;


            // Actualizar labels dinámicos según el tipo de operación
            const divisaLabel = document.getElementById('modal-divisa-label');
            const totalLabel = document.getElementById('modal-total-label');

            if (tipo === 'compra') {
                divisaLabel.textContent = 'Divisa a Comprar:';
                totalLabel.textContent = 'Total a Pagar:';
            } else {
                divisaLabel.textContent = 'Divisa a Vender:';
                totalLabel.textContent = 'Total a Recibir:';
            }

            // Obtener información de comisiones de los métodos
            const comisionPago = lastSimulationData.comision_medio_pago_porcentaje || 0;
            const comisionCobro = lastSimulationData.comision_medio_cobro_porcentaje || 0;

            // Actualizar contenido
            document.getElementById('modal-tipo').textContent = tipoText;
            document.getElementById('modal-divisa').textContent = divisa;
            document.getElementById('modal-monto').textContent = `${formatNumberWithCurrency(lastSimulationData.monto_original, lastSimulationData.moneda_origen)} ${lastSimulationData.moneda_origen}`;
            document.getElementById('modal-total').textContent = `${formatNumberWithCurrency(lastSimulationData.total, "PYG")} PYG`;
            document.getElementById('modal-metodo-pago').textContent = metodoPago;
            document.getElementById('modal-metodo-cobro').textContent = metodoCobro;
            document.getElementById('modal-tauser').textContent = tauser;

            confirmationModal.classList.add('modal-open');
        }

        // Confirmar transacción
        async function confirmTransaction() {
            if (!lastSimulationData) return;

            // Verificar si el método de pago es Stripe
            const metodoPago = metodoPagoSelect.value;
            if (metodoPago === 'stripe_new' || metodoPago.startsWith('stripe_')) {
                // Ir directo a Stripe (MFA se verifica después en procesar_transaccion)
                confirmationModal.classList.remove('modal-open');
                await showStripePaymentModal();
                return;
            }

            // Para otros métodos de pago, proceder normalmente (MFA se verifica después)
            await createAndProcessTransaction();
        }

        // Crear y procesar transacción (flujo sin Stripe)
        async function createAndProcessTransaction() {
            // Show loading state
            confirmBtn.textContent = 'Procesando...';
            confirmBtn.disabled = true;

            try {
                // Cambiar a GET con parámetros en la URL
                const params = new URLSearchParams({
                    tipo_operacion: getTipoOperacion(),
                    divisa_seleccionada: divisaSelect.value,
                    monto: parseInputNumber(montoInput.value),
                    metodo_pago: metodoPagoSelect.value,
                    metodo_cobro: metodoCobroSelect.value,
                    tauser: tauserSelect.value
                });

                const response = await fetch(`{% url "transacciones:api_crear_transaccion" %}?${params.toString()}`, {
                    method: 'GET',
                    headers: {
                        'X-CSRFToken': document.querySelector('[name=csrfmiddlewaretoken]').value
                    }
                });

                const data = await response.json();

                if (data.success) {
                    // Redirigir a la página de procesamiento con parámetros
                    const redirectParams = new URLSearchParams({
                        metodo_pago: metodoPagoSelect.value,
                        metodo_cobro: metodoCobroSelect.value
                    });
                    window.location.href = `${data.redirect_url}?${redirectParams.toString()}`;
                } else {
                    showError('Error al crear la transacción: ' + (data.error || 'Error desconocido'));
                }

            } catch (error) {
                console.error('Error confirming transaction:', error);
                showError('Error al procesar la transacción. Intente nuevamente.');
            } finally {
                // Reset button state
                confirmBtn.textContent = 'Confirmar Transacción';
                confirmBtn.disabled = false;
                confirmationModal.classList.remove('modal-open');
            }
        }

        // Función para mostrar errores
        function showError(message) {
            // Crear y mostrar un toast de error
            const toast = document.createElement('div');
            toast.className = 'toast toast-top toast-end';
            toast.innerHTML = `
                <div class="alert alert-error">
                    <span>${message}</span>
                </div>
            `;
            document.body.appendChild(toast);

            // Remover el toast después de 5 segundos
            setTimeout(() => {
                document.body.removeChild(toast);
            }, 5000);
        }

        // ===== FUNCIONES DE STRIPE =====

        // Mostrar modal de pago Stripe
        async function showStripePaymentModal() {
            try {
                // Crear transacción primero
                const params = new URLSearchParams({
                    tipo_operacion: getTipoOperacion(),
                    divisa_seleccionada: divisaSelect.value,
                    monto: parseInputNumber(montoInput.value),
                    metodo_pago: metodoPagoSelect.value,
                    metodo_cobro: metodoCobroSelect.value
                });

                const response = await fetch(`{% url "transacciones:api_crear_transaccion" %}?${params.toString()}`, {
                    method: 'GET',
                    headers: {
                        'X-CSRFToken': document.querySelector('[name=csrfmiddlewaretoken]').value
                    }
                });

                const data = await response.json();

                if (!data.success) {
                    showError('Error al crear la transacción: ' + (data.error || 'Error desconocido'));
                    return;
                }

                // Guardar ID de transacción
                currentTransactionId = data.transaccion_id;

                // Actualizar información del modal con datos de la simulación
                const montoTransaccion = lastSimulationData.total_antes_comision_medio;
                const comisionVariable = lastSimulationData.comision_medio_pago_monto;
                const comisionFija = lastSimulationData.stripe_fixed_fee;
                const totalComisiones = comisionVariable + comisionFija;
                const granTotal = lastSimulationData.total;

                // Actualizar elementos del modal
                stripeAmountDisplay.textContent = `${formatNumberWithCurrency(montoTransaccion, "PYG")} PYG`;
                stripeModalVariableFee.textContent = `${formatNumberWithCurrency(comisionVariable, "PYG")} PYG`;
                stripeModalFixedFee.textContent = `${formatNumberWithCurrency(comisionFija, "PYG")} PYG`;
                stripeModalTotalFees.textContent = `${formatNumberWithCurrency(totalComisiones, "PYG")} PYG`;
                stripeModalGrandTotal.textContent = `${formatNumberWithCurrency(granTotal, "PYG")} PYG`;

                // Limpiar errores previos
                hideStripeError();

                // Mostrar modal
                stripeModal.classList.add('modal-open');

            } catch (error) {
                console.error('Error showing Stripe modal:', error);
                showError('Error al iniciar el proceso de pago. Intente nuevamente.');
            }
        }

        // Ocultar error de Stripe
        function hideStripeError() {
            stripeErrorDiv.style.display = 'none';
            stripeErrorMessage.textContent = '';
        }

        // Mostrar error de Stripe
        function showStripeError(message) {
            stripeErrorMessage.textContent = message;
            stripeErrorDiv.style.display = 'block';
        }

        // Manejar envío del formulario de Stripe
        stripeForm.addEventListener('submit', async function(event) {
            event.preventDefault();

            console.log('=== STRIPE PAYMENT FORM SUBMITTED ===');
            console.log('Current transaction ID:', currentTransactionId);
            console.log('Stripe object:', stripe);
            console.log('Card element:', stripeCardElement);

            if (!currentTransactionId) {
                console.error('No transaction ID found');
                showStripeError('Error: No se ha creado la transacción.');
                return;
            }

            // Mostrar loading
            stripeLoading.style.display = 'inline-block';
            confirmStripeBtn.disabled = true;
            hideStripeError();

            try {
                console.log('Starting Stripe payment process for transaction:', currentTransactionId);

                // Crear Payment Intent
                const intentResponse = await fetch('{% url "transacciones:stripe_create_payment_intent" %}', {
                    method: 'POST',
                    headers: {
                        'Content-Type': 'application/json',
                        'X-CSRFToken': document.querySelector('[name=csrfmiddlewaretoken]').value
                    },
                    body: JSON.stringify({
                        transaccion_id: currentTransactionId
                    })
                });

                console.log('Intent response status:', intentResponse.status);

                if (!intentResponse.ok) {
                    throw new Error(`HTTP error! status: ${intentResponse.status}`);
                }

                const intentData = await intentResponse.json();
                console.log('Intent data received:', intentData);

                if (!intentData.success) {
                    console.error('Payment intent creation failed:', intentData.error);
                    showStripeError(intentData.error || 'Error al procesar el pago.');
                    return;
                }

                console.log('Confirming card payment with Stripe...');
                // Confirmar pago con Stripe
                const {error} = await stripe.confirmCardPayment(intentData.client_secret, {
                    payment_method: {
                        card: stripeCardElement,
                        billing_details: {
                            // Aquí podrías agregar más detalles del cliente si están disponibles
                        },
                    }
                });

                if (error) {
                    console.error('Stripe confirmation error:', error);
                    showStripeError(error.message);
                    return;
                }

                console.log('Card payment confirmed, now confirming with backend...');
                // Confirmar pago en el backend
                const confirmResponse = await fetch('{% url "transacciones:stripe_confirm_payment" %}', {
                    method: 'POST',
                    headers: {
                        'Content-Type': 'application/json',
                        'X-CSRFToken': document.querySelector('[name=csrfmiddlewaretoken]').value
                    },
                    body: JSON.stringify({
                        payment_intent_id: intentData.payment_intent_id
                    })
                });

                console.log('Confirm response status:', confirmResponse.status);

                if (!confirmResponse.ok) {
                    throw new Error(`HTTP error! status: ${confirmResponse.status}`);
                }

                const confirmData = await confirmResponse.json();
                console.log('Confirm data received:', confirmData);

                if (confirmData.success && confirmData.payment_status === 'succeeded') {
                    // Pago exitoso - redirigir
                    showSuccess('¡Pago procesado exitosamente!');
                    setTimeout(() => {
                        window.location.href = `/transacciones/procesar/${currentTransactionId}/`;
                    }, 1500);
                } else {
                    showStripeError(confirmData.error || 'Error al confirmar el pago.');
                }

            } catch (error) {
                console.error('Error processing Stripe payment:', error);
                showStripeError('Error de conexión. Intente nuevamente.');
            } finally {
                // Ocultar loading
                stripeLoading.style.display = 'none';
                confirmStripeBtn.disabled = false;
            }
        });

        // Función para mostrar éxito
        function showSuccess(message) {
            const toast = document.createElement('div');
            toast.className = 'toast toast-top toast-end';
            toast.innerHTML = `
                <div class="alert alert-success">
                    <span>${message}</span>
                </div>
            `;
            document.body.appendChild(toast);

            setTimeout(() => {
                document.body.removeChild(toast);
            }, 5000);
        }

        // Cerrar modal de Stripe
        cancelStripeBtn.addEventListener('click', function() {
            stripeModal.classList.remove('modal-open');
            hideStripeError();
        });

        // ===== FIN FUNCIONES DE STRIPE =====

        // Event listeners
        tipoOperacionInputs.forEach(input => {
            input.addEventListener('change', function() {
                updateLabelsLocal();
                // Recargar medios de pago porque las opciones de cobro cambian según el tipo
                if (currentCliente) {
                    loadMediosPago();
                }
                performSimulation();
            });
        });

        divisaSelect.addEventListener('change', performSimulation);

        // Event listeners para formateo en tiempo real del input de monto
        montoInput.addEventListener('input', function(e) {
            const value = e.target.value;
            const montoError = document.getElementById('monto-error');
<<<<<<< HEAD

            // Validar si es un número entero
            if (value && !Number.isInteger(parseFloat(value))) {
                // Mostrar error y cambiar estilo del input
                montoError.classList.remove('hidden');
                e.target.classList.remove('input-bordered');
                e.target.classList.add('input-error');

=======

            // Validar si es un número entero
            if (value && !Number.isInteger(parseFloat(value))) {
                // Mostrar error y cambiar estilo del input
                montoError.classList.remove('hidden');
                e.target.classList.remove('input-bordered');
                e.target.classList.add('input-error');

>>>>>>> b5c8be09
                // No borrar el valor, mantenerlo para que el usuario pueda corregirlo
                return;
            } else {
                // Ocultar error y restaurar estilo normal
                montoError.classList.add('hidden');
                e.target.classList.remove('input-error');
                e.target.classList.add('input-bordered');
            }

            performSimulation();
        });

        // Prevenir caracteres no válidos
        montoInput.addEventListener('keypress', function(e) {
            const char = String.fromCharCode(e.which);
            if (!/[\d, ]/.test(char) && !e.ctrlKey && !e.metaKey) {
                e.preventDefault();
            }
        });

        metodoPagoSelect.addEventListener('change', performSimulation);
        metodoCobroSelect.addEventListener('change', performSimulation);

        // Event listener para el botón de realizar transacción
        if (proceedBtn) {
            proceedBtn.addEventListener('click', showConfirmationModal);
        }

        // Event listeners para el modal
        confirmBtn.addEventListener('click', confirmTransaction);

        // Función para cerrar modal
        function closeModal() {
            confirmationModal.classList.remove('modal-open');
        }

        // Event listeners para cerrar modal
        cancelBtn.addEventListener('click', closeModal);
        closeModalBtn.addEventListener('click', closeModal);

        // Cerrar modal al hacer clic fuera
        confirmationModal.addEventListener('click', function(e) {
            if (e.target === confirmationModal) {
                closeModal();
            }
        });

        // Cerrar modal con tecla Escape
        document.addEventListener('keydown', function(e) {
            if (e.key === 'Escape' && confirmationModal.classList.contains('modal-open')) {
                closeModal();
            }
        });



        // Inicialización
        updateLabelsLocal();
        loadDivisasLocal();
        if (currentCliente) {
            loadMediosPago();
        }
    })();
        </script>
    </div>
{% endblock content %}<|MERGE_RESOLUTION|>--- conflicted
+++ resolved
@@ -1147,7 +1147,6 @@
         montoInput.addEventListener('input', function(e) {
             const value = e.target.value;
             const montoError = document.getElementById('monto-error');
-<<<<<<< HEAD
 
             // Validar si es un número entero
             if (value && !Number.isInteger(parseFloat(value))) {
@@ -1156,16 +1155,6 @@
                 e.target.classList.remove('input-bordered');
                 e.target.classList.add('input-error');
 
-=======
-
-            // Validar si es un número entero
-            if (value && !Number.isInteger(parseFloat(value))) {
-                // Mostrar error y cambiar estilo del input
-                montoError.classList.remove('hidden');
-                e.target.classList.remove('input-bordered');
-                e.target.classList.add('input-error');
-
->>>>>>> b5c8be09
                 // No borrar el valor, mantenerlo para que el usuario pueda corregirlo
                 return;
             } else {
