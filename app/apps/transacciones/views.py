--- conflicted
+++ resolved
@@ -10,6 +10,13 @@
 from typing import Dict
 
 import stripe
+from apps.operaciones.models import Divisa, TasaCambio
+from apps.operaciones.templatetags.custom_filters import strip_trailing_zeros
+from apps.seguridad.decorators import client_required
+from apps.stock.models import MovimientoStock, StockDivisaTauser
+from apps.stock.services import cancelar_movimiento, extraer_divisas, monto_valido
+from apps.tauser.models import Tauser
+from apps.usuarios.models import Cliente
 from django.conf import settings
 from django.contrib import messages
 from django.contrib.auth.decorators import login_required
@@ -19,14 +26,6 @@
 from django.urls import reverse
 from django.utils import timezone
 from django.views.decorators.http import require_GET, require_POST
-
-from apps.operaciones.models import Divisa, TasaCambio
-from apps.operaciones.templatetags.custom_filters import strip_trailing_zeros
-from apps.seguridad.decorators import client_required
-from apps.stock.models import MovimientoStock, StockDivisaTauser
-from apps.stock.services import cancelar_movimiento, extraer_divisas, monto_valido
-from apps.tauser.models import Tauser
-from apps.usuarios.models import Cliente
 
 from .models import BilleteraElectronica, CuentaBancaria, EntidadFinanciera, TarjetaCredito, Transaccion
 from .utils import calculos_tasas_comisiones
@@ -520,11 +519,7 @@
 @require_GET
 def api_verificar_stock_tauser(request: HttpRequest, transaccion_id: str) -> JsonResponse:
     """Verifica la disponibilidad de stock en TAUSERs para una transacción de compra.
-<<<<<<< HEAD
-
-=======
-    
->>>>>>> 26cb610f
+
     Args:
         request: HttpRequest con parámetro GET:
         transaccion_id: UUID de la transacción a verificar
@@ -541,7 +536,6 @@
         # Verificar stock disponible
         stock_info = StockDivisaTauser.seleccionar_denominaciones_optimas(transaccion.tauser.id, divisa_codigo, monto)
         if not stock_info:
-<<<<<<< HEAD
             return JsonResponse(
                 {
                     "success": False,
@@ -563,25 +557,6 @@
 
     except Exception as e:
         return JsonResponse({"error": f"Error interno: {e!s}"}, status=500)
-=======
-            return JsonResponse({
-                "success": False,
-                "message": "No hay stock suficiente en el Tauser para completar la transacción.",
-                "denominaciones": stock_info
-            }, status=400)
-
-        # Reservar las divisas en el tauser
-        extraer_divisas(tauser_id=transaccion.tauser.id, divisa_id=divisa_codigo, transaccion=transaccion, denominaciones_cantidades=stock_info, panel_admin=False)
-        return JsonResponse({
-            "success": True,
-            "denominaciones": stock_info
-        })
-
-    except Exception as e:
-        return JsonResponse({
-            "error": f"Error interno: {e!s}"
-        }, status=500)
->>>>>>> 26cb610f
 
 
 def comprar_divisa_view(request):
@@ -1563,11 +1538,7 @@
         # Si es una compra, revertir el movimiento de stock pendiente
         # Si es una venta, no hay movimiento de stock que revertir
         if transaccion.tipo_operacion == "compra":
-<<<<<<< HEAD
             if movimiento := MovimientoStock.objects.filter(transaccion=transaccion).filter(estado="pendiente").first():
-=======
-            if movimiento := MovimientoStock.objects.filter(transaccion=transaccion).filter(estado='pendiente').first():
->>>>>>> 26cb610f
                 cancelar_movimiento(movimiento.id)
         return JsonResponse(
             {
@@ -1927,11 +1898,7 @@
             transaccion.fecha_procesamiento = timezone.now()
 
             try:
-<<<<<<< HEAD
                 transaccion.save(update_fields=["codigo_verificacion", "fecha_procesamiento"])
-=======
-                transaccion.save(update_fields=['codigo_verificacion', 'fecha_procesamiento'])
->>>>>>> 26cb610f
 
                 # Verificar que se guardó correctamente
                 transaccion.refresh_from_db()
@@ -2061,11 +2028,7 @@
         # Si es una compra, revertir el movimiento de stock pendiente
         # Si es una venta, no hay movimiento de stock que revertir
         if transaccion.tipo_operacion == "compra":
-<<<<<<< HEAD
             if movimiento := MovimientoStock.objects.filter(transaccion=transaccion).filter(estado="pendiente").first():
-=======
-            if movimiento := MovimientoStock.objects.filter(transaccion=transaccion).filter(estado='pendiente').first():
->>>>>>> 26cb610f
                 cancelar_movimiento(movimiento.id)
         return JsonResponse(
             {
@@ -2138,7 +2101,6 @@
         return JsonResponse({"success": False, "message": "Transacción no encontrada"}, status=404)
     except Exception as e:
         print(f"Error al aceptar nueva cotización: {e}")
-<<<<<<< HEAD
         return JsonResponse({"success": False, "message": "Error interno del servidor"}, status=500)
 
 
@@ -2246,225 +2208,6 @@
     except Exception as e:
         print(f"Error al obtener historial de transacción: {e}")
         return JsonResponse({"success": False, "message": "Error interno del servidor"}, status=500)
-
-
-@require_GET
-@login_required
-def api_historial_transaccion(request: HttpRequest, transaccion_id: str) -> JsonResponse:
-    """API para obtener el historial de una transacción en formato JSON.
-
-    Args:
-        request: La solicitud HTTP.
-        transaccion_id: ID de la transacción a consultar.
-
-    Returns:
-        JsonResponse: Historial de la transacción.
-
-    """
-    try:
-        transaccion = get_object_or_404(Transaccion, id_transaccion=transaccion_id)
-
-        # Verificar que el usuario tenga permiso para ver esta transacción
-        cliente = getattr(request, "cliente", None)
-        if not (request.user.is_staff or (cliente and transaccion.cliente == cliente)):
-            return JsonResponse(
-                {"success": False, "message": "No tienes permisos para ver esta transacción"}, status=403
-            )
-
-        # Crear historial de acciones
-        historial = []
-
-        # Acción de creación
-        detalle_creacion = (
-            f"{strip_trailing_zeros(transaccion.monto_origen, 0)} {transaccion.divisa_origen.codigo} → "
-            f"{strip_trailing_zeros(transaccion.monto_destino, 0)} {transaccion.divisa_destino.codigo}"
-        )
-
-        historial.append(
-            {
-                "accion": "Transacción creada",
-                "fecha": transaccion.fecha_creacion.isoformat(),
-                "detalle": detalle_creacion,
-            }
-        )
-
-        # Acción de procesamiento
-        detalle_procesamiento = (
-            f"Código: {transaccion.codigo_verificacion}" if transaccion.codigo_verificacion else "Sin código"
-        )
-        if transaccion.fecha_procesamiento:
-            historial.append(
-                {
-                    "accion": "Transacción procesada",
-                    "fecha": transaccion.fecha_procesamiento.isoformat(),
-                    "detalle": detalle_procesamiento,
-                }
-            )
-
-        # Acción de pago (si existe)
-        detalle_pago = f"Medio de pago: {obtener_nombre_medio(transaccion.medio_pago, transaccion.cliente)}"
-        if transaccion.fecha_pago:
-            historial.append(
-                {"accion": "Pago procesado", "fecha": transaccion.fecha_pago.isoformat(), "detalle": detalle_pago}
-            )
-
-        # Transacción completada
-        if transaccion.estado == "completada" and transaccion.fecha_completada:
-            historial.append(
-                {
-                    "accion": "Transacción completada",
-                    "fecha": transaccion.fecha_completada.isoformat(),
-                    "detalle": "Entrega de fondos realizada",
-                }
-            )
-
-        # Si está cancelada
-        if transaccion.estado == "cancelada" or transaccion.estado == "cancelada_cotizacion":
-            motivo = transaccion.motivo_cancelacion or "Sin motivo especificado"
-            historial.append(
-                {
-                    "accion": "Transacción cancelada",
-                    "fecha": transaccion.fecha_actualizacion.isoformat(),
-                    "detalle": f"Motivo: {motivo}",
-                }
-            )
-
-        # Fecha de reserva del monto si la operación es de compra
-        from apps.stock.models import MovimientoStock
-
-        if transaccion.tipo_operacion == "compra":
-            if movimiento := MovimientoStock.objects.filter(
-                transaccion=transaccion, estado__in=["pendiente", "confirmado"]
-            ).first():
-                historial.append(
-                    {
-                        "accion": "Monto reservado en stock",
-                        "fecha": movimiento.fecha_creacion.isoformat() if movimiento else transaccion.fecha_creacion,
-                        "detalle": movimiento.resumen_denominaciones(),
-                    }
-                )
-
-        historial = sorted(historial, key=lambda x: x["fecha"])
-        return JsonResponse({"success": True, "historial": historial})
-
-    except Transaccion.DoesNotExist:
-        return JsonResponse({"success": False, "message": "Transacción no encontrada"}, status=404)
-    except Exception as e:
-        print(f"Error al obtener historial de transacción: {e}")
-=======
->>>>>>> 26cb610f
-        return JsonResponse({"success": False, "message": "Error interno del servidor"}, status=500)
-
-
-@require_GET
-@login_required
-def api_historial_transaccion(request: HttpRequest, transaccion_id: str) -> JsonResponse:
-    """API para obtener el historial de una transacción en formato JSON.
-    
-    Args:
-        request: La solicitud HTTP.
-        transaccion_id: ID de la transacción a consultar.
-        
-    Returns:
-        JsonResponse: Historial de la transacción.
-
-    """
-    try:
-
-        transaccion = get_object_or_404(Transaccion, id_transaccion=transaccion_id)
-
-        # Verificar que el usuario tenga permiso para ver esta transacción
-        cliente = getattr(request, "cliente", None)
-        if not (request.user.is_staff or (cliente and transaccion.cliente == cliente)):
-            return JsonResponse(
-                {"success": False, "message": "No tienes permisos para ver esta transacción"},
-                status=403
-            )
-
-        # Crear historial de acciones
-        historial = []
-
-        # Acción de creación
-        detalle_creacion = (
-            f"{strip_trailing_zeros(transaccion.monto_origen, 0)} {transaccion.divisa_origen.codigo} → "
-            f"{strip_trailing_zeros(transaccion.monto_destino, 0)} {transaccion.divisa_destino.codigo}"
-        )
-
-        historial.append({
-            "accion": "Transacción creada",
-            "fecha": transaccion.fecha_creacion.isoformat(),
-            "detalle": detalle_creacion
-        })
-
-        # Acción de procesamiento
-        detalle_procesamiento = (
-                f"Código: {transaccion.codigo_verificacion}"
-                if transaccion.codigo_verificacion else "Sin código"
-            )
-        if transaccion.fecha_procesamiento:
-            historial.append({
-                "accion": "Transacción procesada",
-                "fecha": transaccion.fecha_procesamiento.isoformat(),
-                "detalle": detalle_procesamiento
-            })
-
-        # Acción de pago (si existe)
-        detalle_pago = (
-            f"Medio de pago: {obtener_nombre_medio(transaccion.medio_pago, transaccion.cliente)}"
-        )
-        if transaccion.fecha_pago:
-            historial.append({
-                "accion": "Pago procesado",
-                "fecha": transaccion.fecha_pago.isoformat(),
-                "detalle": detalle_pago
-            })
-
-        # Transacción completada
-        if transaccion.estado == "completada" and transaccion.fecha_completada:
-            historial.append({
-                "accion": "Transacción completada",
-                "fecha": transaccion.fecha_completada.isoformat(),
-                "detalle": "Entrega de fondos realizada"
-            })
-
-        # Si está cancelada
-        if transaccion.estado == "cancelada" or transaccion.estado == "cancelada_cotizacion":
-            motivo = transaccion.motivo_cancelacion or "Sin motivo especificado"
-            historial.append({
-                "accion": "Transacción cancelada",
-                "fecha": transaccion.fecha_actualizacion.isoformat(),
-                "detalle": f"Motivo: {motivo}"
-            })
-
-        # Fecha de reserva del monto si la operación es de compra
-        from apps.stock.models import MovimientoStock
-        if transaccion.tipo_operacion == "compra":
-            if movimiento := MovimientoStock.objects.filter(
-                transaccion=transaccion, estado__in=["pendiente", "confirmado"]
-            ).first():
-                historial.append({
-                    "accion": "Monto reservado en stock",
-                    "fecha": movimiento.fecha_creacion.isoformat() if movimiento else transaccion.fecha_creacion,
-                    "detalle": movimiento.resumen_denominaciones()
-                })
-
-        historial = sorted(historial, key=lambda x: x["fecha"])
-        return JsonResponse({
-            "success": True,
-            "historial": historial
-        })
-
-    except Transaccion.DoesNotExist:
-        return JsonResponse(
-            {"success": False, "message": "Transacción no encontrada"},
-            status=404
-        )
-    except Exception as e:
-        print(f"Error al obtener historial de transacción: {e}")
-        return JsonResponse(
-            {"success": False, "message": "Error interno del servidor"},
-            status=500
-        )
 
 
 # =================
