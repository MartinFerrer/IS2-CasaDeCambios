--- conflicted
+++ resolved
@@ -4,23 +4,19 @@
 También incluye el CRUD de medios de pago para los clientes.
 """
 
-<<<<<<< HEAD
 from datetime import datetime
-
-from apps.usuarios.models import Cliente
+from typing import Dict
+
 from django.contrib import messages
 from django.contrib.auth.decorators import login_required
 from django.core.exceptions import ValidationError
-from django.http import HttpRequest, HttpResponse
+from django.http import HttpRequest, HttpResponse, JsonResponse
 from django.shortcuts import get_object_or_404, redirect, render
+from django.views.decorators.http import require_GET
+
+from apps.usuarios.models import Cliente
 
 from .models import BilleteraElectronica, CuentaBancaria, TarjetaCredito
-=======
-from typing import Dict
-
-from django.http import HttpRequest, HttpResponse, JsonResponse
-from django.shortcuts import render
-from django.views.decorators.http import require_GET
 
 
 def _compute_simulation(params: Dict, user) -> Dict:
@@ -74,7 +70,6 @@
         "metodo_cobro": metodo_cobro,
         "iso_decimals": iso_decimals.get(destino, 2),
     }
->>>>>>> ab907333
 
 
 def simular_cambio_view(request: HttpRequest) -> HttpResponse:
@@ -100,8 +95,7 @@
 
 def vender_divisa_view(request: HttpRequest) -> HttpResponse:
     """Página para vender divisas."""
-<<<<<<< HEAD
-    return render(request, "transacciones/vender_divisa.html")
+    return render(request, "vender_divisa.html")
 
 @login_required
 def configuracion_medios_pago(request: HttpRequest) -> HttpResponse:
@@ -460,7 +454,4 @@
         "tipo": tipo,
         "cliente": medio.cliente,
     }
-    return render(request, "transacciones/configuracion/confirmar_eliminar.html", contexto)
-=======
-    return render(request, "vender_divisa.html")
->>>>>>> ab907333
+    return render(request, "transacciones/configuracion/confirmar_eliminar.html", contexto)