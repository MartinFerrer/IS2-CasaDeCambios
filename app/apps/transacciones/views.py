--- conflicted
+++ resolved
@@ -10,10 +10,6 @@
 from typing import Dict
 
 import stripe
-from apps.operaciones.models import Divisa, TasaCambio
-from apps.operaciones.templatetags.custom_filters import strip_trailing_zeros
-from apps.seguridad.decorators import client_required
-from apps.usuarios.models import Cliente
 from django.conf import settings
 from django.contrib import messages
 from django.contrib.auth.decorators import login_required
@@ -22,6 +18,11 @@
 from django.shortcuts import get_object_or_404, redirect, render
 from django.urls import reverse
 from django.views.decorators.http import require_GET, require_POST
+
+from apps.operaciones.models import Divisa, TasaCambio
+from apps.operaciones.templatetags.custom_filters import strip_trailing_zeros
+from apps.seguridad.decorators import client_required
+from apps.usuarios.models import Cliente
 
 from .models import BilleteraElectronica, CuentaBancaria, EntidadFinanciera, TarjetaCredito, Transaccion
 
@@ -106,8 +107,9 @@
 
 def _get_stripe_fixed_fee_pyg() -> Decimal:
     """Calcula la comisión fija de Stripe (0.30 USD) convertida a PYG usando la tasa vigente."""
+    from django.conf import settings
+
     from apps.operaciones.models import TasaCambio
-    from django.conf import settings
 
     try:
         # Obtener tasa USD/PYG vigente
@@ -1667,15 +1669,7 @@
             # Pago exitoso
             transaccion.estado = "completada"
             transaccion.fecha_pago = datetime.now()
-<<<<<<< HEAD
-
-            # Agregar información del código de autorización si está disponible
-            if codigo_autorizacion:
-                # Aquí podrías agregar un campo para el código de autorización si lo tienes en el modelo
-                pass
-=======
             mensaje_log = "Pago procesado exitosamente"
->>>>>>> a78fa519
 
         else:
             # Pago fallido
