--- conflicted
+++ resolved
@@ -1,4 +1,3 @@
-<<<<<<< HEAD
 """Vistas para la aplicación de operaciones.
 
 Este módulo contiene las vistas CRUD para el modelo TasaCambio.
@@ -7,8 +6,82 @@
 from django.http import HttpRequest
 from django.shortcuts import get_object_or_404, redirect, render
 
-from .forms import TasaCambioForm
-from .models import TasaCambio
+from .forms import DivisaForm, TasaCambioForm
+from .models import Divisa, TasaCambio
+
+
+def create_divisa(request):
+    """View para crear una nueva divisa.
+
+    Args:
+        request: La solicitud HTTP.
+
+    """
+    if request.method == "POST":
+        # si se envía el formulario, se vinculan los datos al formulario
+        form = DivisaForm(request.POST)
+        if form.is_valid():
+            # si el formulario es válido, guarda la nueva instancia de divisa en la base de datos
+            divisa = form.save()
+            return redirect(
+                "operaciones:divisa_detail", pk=divisa.pk
+            )  # Redirige a la vista de detalle con el namespace
+    else:
+        # si es una solicitud GET, crea un formulario vacío
+        form = DivisaForm()
+
+    # renderiza el formulario en la plantilla
+    return render(request, "operaciones/create_divisa.html", {"form": form})
+
+
+def edit_divisa(request, pk):
+    """View para editar una divisa existente."""
+    divisa = get_object_or_404(Divisa, pk=pk)
+    if request.method == "POST":
+        form = DivisaForm(request.POST, instance=divisa)
+        if form.is_valid():
+            form.save()
+            return redirect("operaciones:divisa_detail", pk=divisa.pk)
+    else:
+        form = DivisaForm(instance=divisa)
+
+    return render(request, "operaciones/edit_divisa.html", {"form": form, "divisa": divisa})
+
+
+def delete_divisa(request, pk):
+    """View para eliminar una divisa específica.
+
+    Args:
+        request: La solicitud HTTP.
+        pk: El identificador de la divisa a eliminar.
+
+    """
+    divisa = get_object_or_404(Divisa, pk=pk)
+    if request.method == "POST":
+        divisa.delete()
+        return redirect("operaciones:divisa_list")  # Redirige a la lista de divisas después de eliminar
+    return render(request, "operaciones/divisa_confirm_delete.html", {"divisa": divisa})
+
+
+def divisa_detail(request, pk):
+    """View para mostrar los detalles de una divisa específica.
+
+    Args:
+        request: La solicitud HTTP.
+        pk: El identificador de la divisa a mostrar.
+
+    """
+    divisa = get_object_or_404(Divisa, pk=pk)
+    return render(request, "operaciones/divisa_detail.html", {"divisa": divisa})
+
+
+def divisa_listar(request):
+    """View para mostrar las divisas."""
+    divisas = Divisa.objects.all().order_by("nombre")
+    context = {
+        "divisas": divisas,
+    }
+    return render(request, "operaciones/divisa_list.html", context)
 
 
 def tasa_cambio_listar(request: HttpRequest) -> object:
@@ -104,84 +177,4 @@
         tasa.save()
         return redirect("operaciones:tasa_cambio_listar")
     # Redirige de vuelta si no es un POST.
-    return redirect("operaciones:tasa_cambio_listar")
-=======
-from django.shortcuts import get_object_or_404, redirect, render
-
-from .forms import MonedaForm
-from .models import Moneda
-
-
-def create_moneda(request):
-    """View para crear una nueva moneda.
-
-    Args:
-        request: La solicitud HTTP.
-
-    """
-    if request.method == "POST":
-        # si se envía el formulario, se vinculan los datos al formulario
-        form = MonedaForm(request.POST)
-        if form.is_valid():
-            # si el formulario es válido, guarda la nueva instancia de moneda en la base de datos
-            moneda = form.save()
-            return redirect(
-                "operaciones:moneda_detail", pk=moneda.pk
-            )  # Redirige a la vista de detalle con el namespace
-    else:
-        # si es una solicitud GET, crea un formulario vacío
-        form = MonedaForm()
-
-    # renderiza el formulario en la plantilla
-    return render(request, "operaciones/create_moneda.html", {"form": form})
-
-
-def edit_moneda(request, pk):
-    """View para editar una moneda existente."""
-    moneda = get_object_or_404(Moneda, pk=pk)
-    if request.method == "POST":
-        form = MonedaForm(request.POST, instance=moneda)
-        if form.is_valid():
-            form.save()
-            return redirect("operaciones:moneda_detail", pk=moneda.pk)
-    else:
-        form = MonedaForm(instance=moneda)
-
-    return render(request, "operaciones/edit_moneda.html", {"form": form, "moneda": moneda})
-
-
-def delete_moneda(request, pk):
-    """View para eliminar una moneda específica.
-
-    Args:
-        request: La solicitud HTTP.
-        pk: El identificador de la moneda a eliminar.
-
-    """
-    moneda = get_object_or_404(Moneda, pk=pk)
-    if request.method == "POST":
-        moneda.delete()
-        return redirect("operaciones:moneda_list")  # Redirige a la lista de monedas después de eliminar
-    return render(request, "operaciones/moneda_confirm_delete.html", {"moneda": moneda})
-
-
-def moneda_detail(request, pk):
-    """View para mostrar los detalles de una moneda específica.
-
-    Args:
-        request: La solicitud HTTP.
-        pk: El identificador de la moneda a mostrar.
-
-    """
-    moneda = get_object_or_404(Moneda, pk=pk)
-    return render(request, "operaciones/moneda_detail.html", {"moneda": moneda})
-
-
-def moneda_listar(request):
-    """View para mostrar las monedas."""
-    monedas = Moneda.objects.all().order_by("nombre")
-    context = {
-        "monedas": monedas,
-    }
-    return render(request, "operaciones/moneda_list.html", context)
->>>>>>> 6dbe660f
+    return redirect("operaciones:tasa_cambio_listar")