--- conflicted
+++ resolved
@@ -3,12 +3,6 @@
 Este módulo contiene las vistas CRUD para el modelo TasaCambio.
 """
 
-<<<<<<< HEAD
-import pycountry
-from apps.seguridad.decorators import admin_required
-from django.db.models import Q
-=======
->>>>>>> e715a652
 from django.http import HttpRequest, JsonResponse
 from django.views.decorators.http import require_GET
 
@@ -16,16 +10,6 @@
 from .utils import get_flag_url_from_currency
 
 
-<<<<<<< HEAD
-@admin_required
-def crear_divisa(request):
-    """View para crear una nueva divisa.
-
-    Argumento:
-        request: La solicitud HTTP.
-    Retorna:
-        HttpResponse: el formulario de creación o la redirección después de guardar.
-=======
 @require_GET
 def historial_tasas_api(request: HttpRequest) -> JsonResponse:
     """Devuelve el historial de tasas de cambio para el gráfico."""
@@ -34,7 +18,6 @@
         .select_related("divisa_origen", "divisa_destino")
         .order_by("fecha_actualizacion")
     )
->>>>>>> e715a652
 
     historial = {}
     for tasa in tasas:
@@ -42,238 +25,7 @@
         if tasa.divisa_origen.codigo == "PYG":
             divisa = tasa.divisa_destino.codigo
         else:
-<<<<<<< HEAD
-            return JsonResponse({"success": False, "errors": form.errors}, status=400)
-    form = DivisaForm()
-    return render(request, "operaciones/divisa_list.html", {"form": form})
-
-
-def obtener_divisas(request: HttpRequest) -> JsonResponse:
-    """Obtiene las divisas disponibles en el sistema y las devuelve como un JSON.
-
-    Esta vista utiliza la librería `pycountry` para obtener una lista de códigos
-    ISO de divisas.
-
-    Argumentos:
-        request: La solicitud HTTP.
-
-    Returns:
-        JsonResponse: Una respuesta HTTP con una lista de diccionarios de divisas.
-
-    """
-    c = CurrencyCodes()
-    data = []
-    for currency in pycountry.currencies:
-        codigo = getattr(currency, "alpha_3", None)
-        if not codigo:
-            continue
-        nombre = getattr(currency, "name", "Desconocida")
-        simbolo = c.get_symbol(codigo)
-        data.append({"codigo": codigo, "nombre": nombre, "simbolo": simbolo})
-
-    return JsonResponse(data, safe=False)
-
-
-def edit_divisa(request, pk):
-    """View para editar una divisa existente.
-
-    Argumentos:
-        request: La solicitud HTTP.
-        pk: El identificador de la divisa a editar.
-    Retorna:
-        HttpResponse: el formulario de edición o la redirección después de guardar.
-
-    """
-    divisa = get_object_or_404(Divisa, pk=pk)
-    if request.method == "POST":
-        divisa.nombre = request.POST.get("nombre")
-        divisa.simbolo = request.POST.get("simbolo")
-        divisa.estado = request.POST.get("estado")
-        divisa.save()
-        return redirect("operaciones:divisa_list")
-
-    return redirect("operaciones:divisa_list")
-
-
-def delete_divisa(request, pk):
-    """View para eliminar una divisa específica.
-
-    Argumento:
-        request: La solicitud HTTP.
-        pk: El identificador de la divisa a eliminar.
-    Retorna:
-        HttpResponse: Redirige a la lista de divisas después de eliminar.
-
-    """
-    divisa = get_object_or_404(Divisa, pk=pk)
-    if request.method == "POST":
-        divisa.delete()
-        return redirect("operaciones:divisa_list")
-    return redirect("operaciones:divisa_detail", pk=pk)
-
-
-def divisa_detail(request, pk):
-    """View para mostrar los detalles de una divisa específica.
-
-    Argumento:
-        request: La solicitud HTTP.
-        pk: El identificador de la divisa a mostrar.
-    Retorna:
-        HttpResponse: Renderiza el template divisa_detalle.html con el contexto de la divisa.
-
-    """
-    divisa = get_object_or_404(Divisa, pk=pk)
-    return render(request, "divisa_detalle.html", {"divisa": divisa})
-
-
-@admin_required
-def divisa_listar(request: HttpRequest) -> object:
-    """Muestra el listado de todas las divisas en el sistema.
-
-    Argumentos:
-        request: La solicitud HTTP.
-
-    Retorna:
-        HttpResponse: La página HTML con la lista de divisas.
-    """
-    divisas = Divisa.objects.all().order_by("codigo")
-    print(f"DEBUG divisa_listar: Found {divisas.count()} currencies in database")
-    for divisa in divisas:
-        print(f"DEBUG: {divisa.pk} - {divisa.codigo} - {divisa.nombre}")
-    return render(request, "divisa_list.html", {"object_list": divisas})
-
-
-@admin_required
-def tasa_cambio_listar(request: HttpRequest) -> object:
-    """Renderiza la página de listado de tasas de cambio.
-
-    Args:
-        request: Objeto HttpRequest.
-
-    Retorna:
-        HttpResponse: Renderiza el template tasa_cambio_list.html con el contexto de las tasas de cambio.
-
-    """
-    tasas = TasaCambio.objects.all().order_by("-fecha_actualizacion")
-    return render(request, "tasa_cambio_list.html", {"tasas_de_cambio": tasas})
-
-
-@admin_required
-def tasa_cambio_crear(request: HttpRequest):
-    """Crea una nueva tasa de cambio.
-
-    Argumento:
-        request: Objeto HttpRequest.
-
-    Retorna:
-        HttpResponse: Redirige al listado de tasas o renderiza el formulario de creación.
-
-    """
-    if request.method == "POST":
-        form = TasaCambioForm(request.POST)
-        if form.is_valid():
-            nueva_tasa = form.save()
-            # Guardar registro inicial en el historial
-            TasaCambioHistorial.objects.create(
-                tasa_cambio_original=nueva_tasa,
-                divisa_origen=nueva_tasa.divisa_origen,
-                divisa_destino=nueva_tasa.divisa_destino,
-                precio_base=nueva_tasa.precio_base,
-                comision_compra=nueva_tasa.comision_compra,
-                comision_venta=nueva_tasa.comision_venta,
-                activo=nueva_tasa.activo,
-                motivo="Creación de Tasa",
-                fecha_registro=timezone.now(),
-            )
-            return redirect("operaciones:tasa_cambio_listar")
-    else:
-        form = TasaCambioForm()
-    return render(request, "tasa_cambio_form.html", {"form": form})
-
-
-def tasa_cambio_editar(request: HttpRequest, pk: str) -> object:
-    """Edita una tasa de cambio existente y guarda los cambios en el historial.
-
-    Argumento:
-        request: Objeto HttpRequest.
-        pk: str, el identificador único (UUID) de la tasa de cambio a editar.
-
-    Retorna:
-        HttpResponse: Redirige al listado de tasas o renderiza el formulario de edición.
-
-    """
-    tasa = get_object_or_404(TasaCambio, pk=pk)
-
-    # Guardar valores originales para comparar
-    valores_originales = {
-        "precio_base": tasa.precio_base,
-        "comision_compra": tasa.comision_compra,
-        "comision_venta": tasa.comision_venta,
-        "activo": tasa.activo,
-    }
-
-    if request.method == "POST":
-        form = TasaCambioForm(request.POST, instance=tasa)
-        if form.is_valid():
-            # Verificar si hubo cambios reales
-            cambios = []
-            if tasa.precio_base != valores_originales["precio_base"]:
-                cambios.append(f"Precio base: {valores_originales['precio_base']} → {tasa.precio_base}")
-            if tasa.comision_compra != valores_originales["comision_compra"]:
-                cambios.append(f"Comisión compra: {valores_originales['comision_compra']} → {tasa.comision_compra}")
-            if tasa.comision_venta != valores_originales["comision_venta"]:
-                cambios.append(f"Comisión venta: {valores_originales['comision_venta']} → {tasa.comision_venta}")
-            if tasa.activo != valores_originales["activo"]:
-                cambios.append(
-                    f"Estado: {'Activo' if valores_originales['activo'] else 'Inactivo'} → {'Activo' if tasa.activo else 'Inactivo'}"
-                )
-
-            # Solo guardar en historial si hubo cambios
-            if cambios:
-                tasa_editada = form.save()
-                # Actualizar fecha de modificación
-                tasa_editada.fecha_actualizacion = timezone.now()
-                tasa_editada.save()
-
-                # Guardar en el historial con detalles de los cambios
-                motivo_detallado = f"Edición de Tasa - Cambios: {'; '.join(cambios)}"
-                TasaCambioHistorial.objects.create(
-                    tasa_cambio_original=tasa_editada,
-                    divisa_origen=tasa_editada.divisa_origen,
-                    divisa_destino=tasa_editada.divisa_destino,
-                    precio_base=tasa_editada.precio_base,
-                    comision_compra=tasa_editada.comision_compra,
-                    comision_venta=tasa_editada.comision_venta,
-                    activo=tasa_editada.activo,
-                    motivo=motivo_detallado,
-                    fecha_registro=timezone.now(),
-                )
-
-            return redirect("operaciones:tasa_cambio_listar")
-    else:
-        form = TasaCambioForm(instance=tasa)
-    return render(request, "tasa_cambio_form.html", {"form": form})
-
-
-def tasa_cambio_desactivar(request: HttpRequest, pk: str) -> object:
-    """Desactiva una tasa de cambio existente.
-
-    Argumento:
-        request: Objeto HttpRequest.
-        pk: str, el identificador único (UUID) de la tasa de cambio a desactivar.
-
-    Retorna:
-        HttpResponse: Redirige al listado de tasas.
-
-    """
-    tasa = get_object_or_404(TasaCambio, pk=pk)
-    if request.method == "POST" and tasa.activo:  # Solo desactivar si está activa
-        tasa.activo = False
-        tasa.fecha_actualizacion = timezone.now()
-        tasa.save()
-=======
             divisa = tasa.divisa_origen.codigo
->>>>>>> e715a652
 
         # Obtener historial de esta tasa
         registros_historial = (
@@ -301,6 +53,7 @@
                 historial[divisa]["venta"].append(precio_venta)
 
     return JsonResponse({"historial": historial})
+
 
 @require_GET
 def tasas_cambio_api(request: HttpRequest) -> JsonResponse:
@@ -377,172 +130,4 @@
             }
         )
 
-<<<<<<< HEAD
-    return JsonResponse({"tasas": tasas_data, "total": len(tasas_data)})
-
-
-@require_GET
-def historial_tasas_api(request: HttpRequest) -> JsonResponse:
-    """Devuelve el historial de tasas de cambio para el gráfico."""
-    tasas = (
-        TasaCambio.objects.filter(activo=True)
-        .select_related("divisa_origen", "divisa_destino")
-        .order_by("fecha_actualizacion")
-    )
-
-    historial = {}
-    for tasa in tasas:
-        # Determinar qué divisa mostrar
-        if tasa.divisa_origen.codigo == "PYG":
-            divisa = tasa.divisa_destino.codigo
-        else:
-            divisa = tasa.divisa_origen.codigo
-
-        # Obtener historial de esta tasa
-        registros_historial = (
-            TasaCambioHistorial.objects.filter(tasa_cambio_original=tasa)
-            .order_by("fecha_registro")
-            .values("fecha_registro", "precio_base", "comision_compra", "comision_venta")
-        )
-
-        if registros_historial.exists():
-            # Inicializar estructura si no existe
-            if divisa not in historial:
-                historial[divisa] = {"fechas": [], "compra": [], "venta": []}
-
-            # Procesar cada registro del historial
-            for registro in registros_historial:
-                if tasa.divisa_origen.codigo == "PYG":
-                    precio_compra = float(registro["precio_base"]) - float(registro["comision_compra"])
-                    precio_venta = float(registro["precio_base"]) + float(registro["comision_venta"])
-                else:
-                    precio_compra = float(registro["precio_base"]) - float(registro["comision_compra"])
-                    precio_venta = float(registro["precio_base"]) + float(registro["comision_venta"])
-
-                historial[divisa]["fechas"].append(registro["fecha_registro"].isoformat())
-                historial[divisa]["compra"].append(precio_compra)
-                historial[divisa]["venta"].append(precio_venta)
-
-    return JsonResponse({"historial": historial})
-
-
-@admin_required
-def tasa_cambio_historial_listar(request: HttpRequest) -> object:
-    """Renderiza la página de listado del historial de tasas de cambio con filtros.
-
-    Args:
-        request: Objeto HttpRequest.
-
-    Retorna:
-        HttpResponse: Renderiza el template tasa_cambio_historial_list.html con el contexto del historial filtrado.
-
-    """
-    from datetime import datetime
-
-    historial = TasaCambioHistorial.objects.all().order_by("-fecha_registro")
-
-    # Filtros
-    fecha_inicio = request.GET.get("fecha_inicio")
-    fecha_fin = request.GET.get("fecha_fin")
-    divisa = request.GET.get("divisa")
-    motivo = request.GET.get("motivo")
-
-    if fecha_inicio:
-        historial = historial.filter(fecha_registro__gte=fecha_inicio)
-    if fecha_fin:
-        # Hacer que la fecha de fin sea inclusiva hasta el final del día
-        try:
-            fecha_fin_dt = datetime.strptime(fecha_fin, "%Y-%m-%d")
-            fecha_fin_dt = fecha_fin_dt.replace(hour=23, minute=59, second=59, microsecond=999999)
-            historial = historial.filter(fecha_registro__lte=fecha_fin_dt)
-        except Exception:
-            historial = historial.filter(fecha_registro__lte=fecha_fin)
-    if divisa:
-        historial = historial.filter(Q(divisa_origen__codigo=divisa) | Q(divisa_destino__codigo=divisa))
-    if motivo:
-        historial = historial.filter(motivo__icontains=motivo)
-
-    # Obtener motivos únicos (sin duplicados)
-    motivos_queryset = TasaCambioHistorial.objects.values_list("motivo", flat=True).distinct()
-    motivos_unicos = sorted(set(motivos_queryset))
-
-    context = {
-        "historial": historial,
-        "divisas": Divisa.objects.all(),  # Para el filtro de divisas
-        "motivos": motivos_unicos,  # Motivos únicos para el filtro
-    }
-
-    return render(request, "tasa_cambio_historial_list.html", context)
-
-
-# Vista mínima para crear tasa (solo para tests)
-def crear_tasa_minimal(request):
-    if request.method == "POST":
-        form = TasaCambioForm(request.POST)
-        if form.is_valid():
-            form.save()
-            return redirect("operaciones:tasa_cambio_listar")
-        else:
-            # Formulario con errores - devolver 200
-            return render(request, "operaciones/crear_tasa.html", {"form": form})
-    else:
-        form = TasaCambioForm()
-        return render(request, "operaciones/crear_tasa.html", {"form": form})
-
-
-# Vista mínima para listar divisas (solo para tests)
-def divisa_listar_minimal(request):
-    divisas = Divisa.objects.all()
-    return render(request, "operaciones/divisa_list.html", {"divisas": divisas})
-
-
-# Vista mínima API para obtener divisas (solo para tests)
-def obtener_divisas_minimal(request):
-    divisas = Divisa.objects.all()
-    data = []
-    for divisa in divisas:
-        data.append({"id": str(divisa.id), "codigo": divisa.codigo, "nombre": divisa.nombre, "simbolo": divisa.simbolo})
-    return JsonResponse({"divisas": data})
-
-
-# Vista mínima API para historial tasas (solo para tests)
-def historial_tasas_api_minimal(request):
-    """API endpoint para obtener historial de tasas de cambio de forma simplificada."""
-    try:
-        # Obtener las últimas 10 tasas de cambio
-        tasas = TasaCambio.objects.select_related("divisa_origen", "divisa_destino").all()[:10]
-        data = []
-
-        for tasa in tasas:
-            # Use pk instead of id in case there's a custom primary key
-            tasa_id = getattr(tasa, "id", None) or tasa.pk
-
-            data.append(
-                {
-                    "id": str(tasa_id),
-                    "divisa_origen": tasa.divisa_origen.codigo,
-                    "divisa_destino": tasa.divisa_destino.codigo,
-                    "precio_base": float(tasa.precio_base),
-                    "comision_compra": float(tasa.comision_compra),
-                    "comision_venta": float(tasa.comision_venta),
-                    "activo": tasa.activo,
-                    # Usar fecha_actualizacion que sí existe en el modelo
-                    "fecha": tasa.fecha_actualizacion.isoformat()
-                    if tasa.fecha_actualizacion
-                    else "2024-01-01T00:00:00",
-                }
-            )
-
-        return JsonResponse({"historial": data}, status=200)
-
-    except Exception as e:
-        # Log del error para debugging
-        import logging
-
-        logger = logging.getLogger(__name__)
-        logger.error(f"Error en historial_tasas_api_minimal: {e!s}")
-
-        return JsonResponse({"error": "Error interno del servidor"}, status=500)
-=======
-    return JsonResponse({"tasas": tasas_data, "total": len(tasas_data)})
->>>>>>> e715a652
+    return JsonResponse({"tasas": tasas_data, "total": len(tasas_data)})