--- conflicted
+++ resolved
@@ -3,7 +3,6 @@
 Este módulo contiene las vistas CRUD para el modelo TasaCambio.
 """
 
-<<<<<<< HEAD
 import pycountry
 from django.http import HttpRequest, JsonResponse
 from django.shortcuts import get_object_or_404, redirect, render
@@ -121,95 +120,11 @@
     Retorna:
         HttpResponse: Renderiza el template divisa_detalle.html con el contexto de la divisa.
 
-=======
-from django.db.models import Q
-from django.http import HttpRequest, JsonResponse
-from django.shortcuts import get_object_or_404, redirect, render
-from django.views.decorators.http import require_GET
-
-from .forms import DivisaForm, TasaCambioForm
-from .models import Divisa, TasaCambio, TasaCambioHistorial
-
-
-def create_divisa(request):
-    """View para crear una nueva divisa.
-
-    Args:
-        request: La solicitud HTTP.
-    Retorna:
-        HttpResponse: el formulario de creación o la redirección después de guardar.
-
-    """
-    if request.method == "POST":
-        # si se envía el formulario, se vinculan los datos al formulario
-        form = DivisaForm(request.POST)
-        if form.is_valid():
-            # si el formulario es válido, guarda la nueva instancia de divisa en la base de datos
-            divisa = form.save()
-            return redirect("operaciones:divisa_list", pk=divisa.pk)  # Redirige a la vista de detalle con el namespace
-    else:
-        # si es una solicitud GET, crea un formulario vacío
-        form = DivisaForm()
-
-    # renderiza el formulario en la plantilla
-    return render(request, "crear_divisa.html", {"form": form})
-
-
-def edit_divisa(request, pk):
-    """View para editar una divisa existente.
-
-    Args:
-        request: La solicitud HTTP.
-        pk: El identificador de la divisa a editar.
-    Retorna:
-        HttpResponse: el formulario de edición o la redirección después de guardar.
-
-    """
-    divisa = get_object_or_404(Divisa, pk=pk)
-    if request.method == "POST":
-        form = DivisaForm(request.POST, instance=divisa)
-        if form.is_valid():
-            form.save()
-            return redirect("operaciones:divisa_detail", pk=divisa.pk)
-    else:
-        form = DivisaForm(instance=divisa)
-
-    return render(request, "crear_divisa.html", {"form": form, "divisa": divisa})
-
-
-def delete_divisa(request, pk):
-    """View para eliminar una divisa específica.
-
-    Args:
-        request: La solicitud HTTP.
-        pk: El identificador de la divisa a eliminar.
-    Retorna:
-        HttpResponse: Redirige a la lista de divisas después de eliminar.
-
-    """
-    divisa = get_object_or_404(Divisa, pk=pk)
-    if request.method == "POST":
-        divisa.delete()
-        return redirect("operaciones:divisa_list")  # Redirige a la lista de divisas después de eliminar
-    return render(request, "divisa_list.html", {"divisa": divisa})
-
-
-def divisa_detail(request, pk):
-    """View para mostrar los detalles de una divisa específica.
-
-    Args:
-        request: La solicitud HTTP.
-        pk: El identificador de la divisa a mostrar.
-    Retorna:
-        HttpResponse: Renderiza el template divisa_detalle.html con el contexto de la divisa.
-
->>>>>>> efa40ee6
     """
     divisa = get_object_or_404(Divisa, pk=pk)
     return render(request, "divisa_detalle.html", {"divisa": divisa})
 
 
-<<<<<<< HEAD
 def divisa_listar(request: HttpRequest) -> object:
     """Muestra el listado de todas las divisas en el sistema.
 
@@ -229,7 +144,7 @@
 def tasa_cambio_listar(request: HttpRequest) -> object:
     """Renderiza la página de listado de tasas de cambio.
 
-    Argumento:
+    Args:
         request: Objeto HttpRequest.
 
     Retorna:
@@ -244,111 +159,6 @@
     """Crea una nueva tasa de cambio.
 
     Argumento:
-        request: Objeto HttpRequest.
-
-    Retorna:
-        HttpResponse: Redirige al listado de tasas o renderiza el formulario de creación.
-
-    """
-    if request.method == "POST":
-        form = TasaCambioForm(request.POST)
-        if form.is_valid():
-            form.save()
-            return redirect("operaciones:tasa_cambio_listar")
-    else:
-        form = TasaCambioForm()
-    return render(request, "tasa_cambio_form.html", {"form": form})
-
-
-def tasa_cambio_editar(request: HttpRequest, pk: str) -> object:
-    """Edita una tasa de cambio existente.
-
-    Argumento:
-        request: Objeto HttpRequest.
-        pk: str, el identificador único (UUID) de la tasa de cambio a editar.
-
-    Retorna:
-        HttpResponse: Redirige al listado de tasas o renderiza el formulario de edición.
-
-    """
-    tasa = get_object_or_404(TasaCambio, pk=pk)
-    if request.method == "POST":
-        form = TasaCambioForm(request.POST, instance=tasa)
-        if form.is_valid():
-            form.save()
-            return redirect("operaciones:tasa_cambio_listar")
-    else:
-        form = TasaCambioForm(instance=tasa)
-    return render(request, "tasa_cambio_form.html", {"form": form})
-
-
-def tasa_cambio_desactivar(request: HttpRequest, pk: str) -> object:
-    """Desactiva una tasa de cambio existente.
-
-    Argumento:
-        request: Objeto HttpRequest.
-        pk: str, el identificador único (UUID) de la tasa de cambio a desactivar.
-
-    Retorna:
-        HttpResponse: Redirige al listado de tasas.
-
-    """
-    tasa = get_object_or_404(TasaCambio, pk=pk)
-    if request.method == "POST":
-        tasa.activo = False
-        tasa.save()
-        return redirect("operaciones:tasa_cambio_listar")
-    # Redirige de vuelta si no es un POST, o podrías usar un template de confirmación.
-    return redirect("operaciones:tasa_cambio_listar")
-
-
-def tasa_cambio_activar(request: HttpRequest, pk: str) -> object:
-    """Activa una tasa de cambio existente.
-
-    Argumento:
-        request: Objeto HttpRequest.
-        pk: str, el identificador único (UUID) de la tasa de cambio a activar.
-
-    Retorna:
-        HttpResponse: Redirige al listado de tasas.
-
-    """
-=======
-def divisa_listar(request):
-    """View para mostrar las divisas.
-
-    Args:
-        request: La solicitud HTTP.
-
-    Retorna:
-        HttpResponse: Renderiza el template divisa_list.html con el contexto de las divisas.
-
-    """
-    divisas = Divisa.objects.all().order_by("nombre")
-    context = {
-        "divisas": divisas,
-    }
-    return render(request, "divisa_list.html", context)
-
-
-def tasa_cambio_listar(request: HttpRequest) -> object:
-    """Renderiza la página de listado de tasas de cambio.
-
-    Args:
-        request: Objeto HttpRequest.
-
-    Retorna:
-        HttpResponse: Renderiza el template tasa_cambio_list.html con el contexto de las tasas de cambio.
-
-    """
-    tasas = TasaCambio.objects.all().order_by("-fecha_actualizacion")
-    return render(request, "tasa_cambio_list.html", {"tasas_de_cambio": tasas})
-
-
-def tasa_cambio_crear(request: HttpRequest) -> object:
-    """Crea una nueva tasa de cambio.
-
-    Args:
         request: Objeto HttpRequest.
 
     Retorna:
@@ -381,7 +191,7 @@
 def tasa_cambio_editar(request: HttpRequest, pk: str) -> object:
     """Edita una tasa de cambio existente.
 
-    Args:
+    Argumento:
         request: Objeto HttpRequest.
         pk: str, el identificador único (UUID) de la tasa de cambio a editar.
 
@@ -416,7 +226,7 @@
 def tasa_cambio_desactivar(request: HttpRequest, pk: str) -> object:
     """Desactiva una tasa de cambio existente.
 
-    Args:
+    Argumento:
         request: Objeto HttpRequest.
         pk: str, el identificador único (UUID) de la tasa de cambio a desactivar.
 
@@ -448,7 +258,7 @@
 def tasa_cambio_activar(request: HttpRequest, pk: str) -> object:
     """Activa una tasa de cambio existente.
 
-    Args:
+    Argumento:
         request: Objeto HttpRequest.
         pk: str, el identificador único (UUID) de la tasa de cambio a activar.
 
@@ -456,16 +266,10 @@
         HttpResponse: Redirige al listado de tasas.
 
     """
->>>>>>> efa40ee6
     tasa = get_object_or_404(TasaCambio, pk=pk)
     if request.method == "POST":
         tasa.activo = True
         tasa.save()
-<<<<<<< HEAD
-        return redirect("operaciones:tasa_cambio_listar")
-    # Redirige de vuelta si no es un POST.
-    return redirect("operaciones:tasa_cambio_listar")
-=======
         # Guardar en el historial
         TasaCambioHistorial.objects.create(
             tasa_cambio_original=tasa,
@@ -598,5 +402,4 @@
         "motivos": TasaCambioHistorial.objects.values_list("motivo", flat=True).distinct(),  # Para el filtro de motivos
     }
 
-    return render(request, "tasa_cambio_historial_list.html", context)
->>>>>>> efa40ee6
+    return render(request, "tasa_cambio_historial_list.html", context)