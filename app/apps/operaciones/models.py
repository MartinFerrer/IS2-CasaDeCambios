"""Modelos para gestionar divisas y tasas de cambio en el sistema de Casa de Cambios.

Incluye:
- Divisa: modelo para las monedas soportadas.
- TasaCambio: modelo para las tasas de cambio entre divisas.
"""

import uuid
from decimal import Decimal

from django.core.exceptions import ValidationError
from django.db import models


class Divisa(models.Model):
    """Representa una Divisa utilizada en el sistema de cambio.

    Este modelo almacena información básica sobre cada Divisa, incluyendo su
    código ISO, nombre y símbolo.

    Argumentos:
        codigo (CharField): El código ISO 4217 de la Divisa (e.g 'USD', 'EUR').
        nombre (CharField): El nombre de la Divisa (e.g., 'Dólar').
        simbolo (CharField): El símbolo de la Divisa (ej. ₲, $, €).

    """

<<<<<<< HEAD
    codigo = models.CharField(primary_key=True, max_length=3, unique=True, help_text="(ej. PYG, USD, EUR).")
    nombre = models.CharField(max_length=50, help_text="(ej. Guaraní, Dólar Estadounidense).")
    simbolo = models.CharField(max_length=5, help_text="(ej. ₲, $, €).")
    estado = models.CharField(
        max_length=10,
        choices=[("activa", "Activa"), ("inactiva", "Inactiva")],
        default="Activa",
    )

    class Meta:
=======
    codigo = models.CharField(
        primary_key=True, max_length=3, unique=True, help_text="Código ISO 4217 de la divisa (ej. PYG, USD, EUR)."
    )
    nombre = models.CharField(max_length=50, help_text="Nombre de la divisa (ej. Guaraní, Dólar Estadounidense).")
    simbolo = models.CharField(max_length=5, help_text="Símbolo de la divisa (ej. ₲, $, €).")

    class Meta:
        """Meta información para el modelo Divisa.

        Define detalles como el nombre de la tabla y nombres para la administración.
        """

>>>>>>> efa40ee6
        db_table = "divisa"
        verbose_name = "Divisa"
        verbose_name_plural = "Divisas"

    def __str__(self):
        """Representación en string del objeto, útil para su visualización."""
        return f"{self.codigo}"


class TasaCambio(models.Model):
    """Representa la Tasa de Cambio de una divisa a otra.

    Este modelo almacena el valor de la tasa de cambio entre dos divisas, junto
    con las comisiones asociadas para la compra y venta. También incluye la fecha
    en que la tasa entra en vigencia.

    Argumentos:
        id_tasa_cambio (UUIDField): Identificador único para la tasa de cambio.
        divisa_origen (ForeignKey): La divisa desde la que se realiza la conversión.
        divisa_destino (ForeignKey): La divisa a la que se realiza la conversión.
        valor (DecimalField): El valor de la tasa de cambio.
        comision_compra (DecimalField): Comisión aplicada al comprar la divisa destino.
        comision_venta (DecimalField): Comisión aplicada al vender la divisa destino.
        fecha_vigencia (DateField): Fecha en que la tasa de cambio es válida.
        hora_vigencia (TimeField): Hora en que la tasa de cambio es válida.
        activo (BooleanField): Indica si la tasa de cambio está actualmente activa.

    """

    id_tasa_cambio = models.UUIDField(
        primary_key=True, default=uuid.uuid4, editable=False, help_text="Identificador único para la tasa de cambio."
    )
    divisa_origen = models.ForeignKey(
        "Divisa",
        on_delete=models.PROTECT,
        related_name="tasas_origen",
        help_text="La divisa que se va a intercambiar.",
    )
    divisa_destino = models.ForeignKey(
        "Divisa",
        on_delete=models.PROTECT,
        related_name="tasas_destino",
        help_text="La divisa a la cual se va a convertir.",
    )
    valor = models.DecimalField(
<<<<<<< HEAD
        max_digits=6,
=======
        max_digits=9,
>>>>>>> efa40ee6
        decimal_places=3,
        help_text="El valor de la divisa de origen en términos de la divisa de destino.",
    )
    comision_compra = models.DecimalField(
<<<<<<< HEAD
        max_digits=4,
        decimal_places=0,
        default=Decimal("0.00"),
        help_text="Monto de comisión por compra en la divisa de destino (Guaraníes).",
    )
    comision_venta = models.DecimalField(
        max_digits=4,
        decimal_places=0,
        default=Decimal("0.00"),
        help_text="Monto de comisión por venta en la divisa de destino (Guaraníes).",
    )
    fecha_actualizacion = models.DateField(
=======
        max_digits=7,
        decimal_places=3,
        help_text="Monto de comisión por compra en la divisa de destino (Guaraníes).",
    )
    comision_venta = models.DecimalField(
        max_digits=7,
        decimal_places=3,
        help_text="Monto de comisión por venta en la divisa de destino (Guaraníes).",
    )
    fecha_actualizacion = models.DateTimeField(
>>>>>>> efa40ee6
        auto_now=True, help_text="Fecha y hora de la última actualización de la tasa."
    )
    fecha_vigencia = models.DateField(help_text="Fecha a partir de la cual esta tasa es válida.")
    activo = models.BooleanField(
        default=True, help_text="Indica si la tasa de cambio está activa o ha sido desactivada."
    )
    hora_vigencia = models.TimeField(
        null=True, blank=True, help_text="Hora en la que la tasa de cambio entra en vigencia."
    )

    def clean(self):
        """Valida que una de las divisas en la tasa de cambio sea la Divisa base (PYG)."""
        # Suponiendo que la divisa base (PYG) se puede identificar por un código,
        # un campo booleano 'es_base', o un ID conocido.
        # Por ahora, trabajando con el código 'PYG'.
        es_divisa_base = self.divisa_origen.codigo == "PYG" or self.divisa_destino.codigo == "PYG"

        if not es_divisa_base:
            raise ValidationError("Una de las divisas en la tasa de cambio debe ser la Divisa base (PYG).")

    # Las siguientes funciones no se definen como campos del modelo en Django,
    # sino como métodos de la clase para encapsular la lógica de negocio.
    def actualizar_tasa_compra(self, tasa: float):
        """Método para actualizar la tasa de compra."""
        # Lógica para actualizar la tasa de compra
        pass

    def actualizar_tasa_venta(self, tasa: float):
        """Método para actualizar la tasa de venta."""
        # Lógica para actualizar la tasa de venta
        pass

    def consultar_tasa_actual(self) -> Decimal:
        """Método para consultar la tasa de cambio actual.

        Retorna el valor actual de la tasa de cambio almacenado en el atributo 'valor'.
        En esta clase se define la clave primaria (PK) y las restricciones de unicidad
        para asegurar la integridad de los datos de operaciones de cambio.
        """
        return self.valor

    class Meta:
        """Meta información para el modelo TasaCambio.

        Define detalles como el nombre de la tabla, nombres para la administración
        y restricciones de unicidad.
        """

        # Nombre de la tabla en la base de datos
        db_table = "tasa_cambio"
        # Nombre singular y plural para el panel de administración de Django
        verbose_name = "Tasa de Cambio"
        verbose_name_plural = "Tasas de Cambio"
        # Restricción de unicidad para evitar duplicados, por ejemplo,
        # que no haya dos tasas activas con la misma divisa origen y destino.
        unique_together = ("divisa_origen", "divisa_destino")

    def __str__(self):
        """Representación en string del objeto, útil para la administración."""
        estado = "Activa" if self.activo else "Inactiva"
<<<<<<< HEAD
        return f"{self.divisa_origen} a {self.divisa_destino} - Valor: {self.valor} ({estado})"
=======
        return f"{self.divisa_origen} a {self.divisa_destino} - Valor: {self.valor} ({estado})"


class TasaCambioHistorial(models.Model):
    """Representa el historial de cambios de las tasas de cambio.

    Este modelo almacena un registro histórico de todas las modificaciones
    realizadas a las tasas de cambio, permitiendo tener un seguimiento
    completo de los cambios a lo largo del tiempo.

    Argumentos:
        id (UUIDField): Identificador único para el registro histórico.
        tasa_cambio_original (ForeignKey): Referencia a la tasa de cambio original.
        divisa_origen (ForeignKey): La divisa desde la que se realiza la conversión.
        divisa_destino (ForeignKey): La divisa a la que se realiza la conversión.
        valor (DecimalField): El valor de la tasa de cambio en el momento del registro.
        comision_compra (DecimalField): Comisión aplicada al comprar la divisa destino.
        comision_venta (DecimalField): Comisión aplicada al vender la divisa destino.
        fecha_vigencia (DateField): Fecha en que la tasa de cambio era válida.
        hora_vigencia (TimeField): Hora en que la tasa de cambio era válida.
        fecha_registro (DateTimeField): Fecha y hora cuando se registró este historial.
        activo (BooleanField): Estado de la tasa de cambio en el momento del registro.
        motivo (CharField): Motivo del cambio realizado.
    """

    id = models.UUIDField(primary_key=True, default=uuid.uuid4, editable=False)
    tasa_cambio_original = models.ForeignKey("TasaCambio", on_delete=models.CASCADE, related_name="historial")
    divisa_origen = models.ForeignKey("Divisa", on_delete=models.PROTECT, related_name="tasas_historial_origen")
    divisa_destino = models.ForeignKey("Divisa", on_delete=models.PROTECT, related_name="tasas_historial_destino")
    valor = models.DecimalField(max_digits=9, decimal_places=3)
    comision_compra = models.DecimalField(max_digits=7, decimal_places=3)
    comision_venta = models.DecimalField(max_digits=7, decimal_places=3)
    fecha_vigencia = models.DateField()
    hora_vigencia = models.TimeField(null=True, blank=True)
    fecha_registro = models.DateTimeField(auto_now_add=True)
    activo = models.BooleanField(default=True)
    motivo = models.CharField(max_length=255, help_text="Motivo del cambio (ej. Creación, Edición, Desactivación)")

    class Meta:
        """Meta información para el modelo TasaCambioHistorial.

        Define detalles como el nombre de la tabla, nombres para la administración
        y ordenamiento por defecto.
        """

        db_table = "tasa_cambio_historial"
        verbose_name = "Historial de Tasa de Cambio"
        verbose_name_plural = "Historial de Tasas de Cambio"
        ordering = ["-fecha_registro"]
>>>>>>> efa40ee6
<|MERGE_RESOLUTION|>--- conflicted
+++ resolved
@@ -25,7 +25,6 @@
 
     """
 
-<<<<<<< HEAD
     codigo = models.CharField(primary_key=True, max_length=3, unique=True, help_text="(ej. PYG, USD, EUR).")
     nombre = models.CharField(max_length=50, help_text="(ej. Guaraní, Dólar Estadounidense).")
     simbolo = models.CharField(max_length=5, help_text="(ej. ₲, $, €).")
@@ -36,20 +35,6 @@
     )
 
     class Meta:
-=======
-    codigo = models.CharField(
-        primary_key=True, max_length=3, unique=True, help_text="Código ISO 4217 de la divisa (ej. PYG, USD, EUR)."
-    )
-    nombre = models.CharField(max_length=50, help_text="Nombre de la divisa (ej. Guaraní, Dólar Estadounidense).")
-    simbolo = models.CharField(max_length=5, help_text="Símbolo de la divisa (ej. ₲, $, €).")
-
-    class Meta:
-        """Meta información para el modelo Divisa.
-
-        Define detalles como el nombre de la tabla y nombres para la administración.
-        """
-
->>>>>>> efa40ee6
         db_table = "divisa"
         verbose_name = "Divisa"
         verbose_name_plural = "Divisas"
@@ -95,29 +80,11 @@
         help_text="La divisa a la cual se va a convertir.",
     )
     valor = models.DecimalField(
-<<<<<<< HEAD
-        max_digits=6,
-=======
         max_digits=9,
->>>>>>> efa40ee6
         decimal_places=3,
         help_text="El valor de la divisa de origen en términos de la divisa de destino.",
     )
     comision_compra = models.DecimalField(
-<<<<<<< HEAD
-        max_digits=4,
-        decimal_places=0,
-        default=Decimal("0.00"),
-        help_text="Monto de comisión por compra en la divisa de destino (Guaraníes).",
-    )
-    comision_venta = models.DecimalField(
-        max_digits=4,
-        decimal_places=0,
-        default=Decimal("0.00"),
-        help_text="Monto de comisión por venta en la divisa de destino (Guaraníes).",
-    )
-    fecha_actualizacion = models.DateField(
-=======
         max_digits=7,
         decimal_places=3,
         help_text="Monto de comisión por compra en la divisa de destino (Guaraníes).",
@@ -128,7 +95,6 @@
         help_text="Monto de comisión por venta en la divisa de destino (Guaraníes).",
     )
     fecha_actualizacion = models.DateTimeField(
->>>>>>> efa40ee6
         auto_now=True, help_text="Fecha y hora de la última actualización de la tasa."
     )
     fecha_vigencia = models.DateField(help_text="Fecha a partir de la cual esta tasa es válida.")
@@ -189,9 +155,6 @@
     def __str__(self):
         """Representación en string del objeto, útil para la administración."""
         estado = "Activa" if self.activo else "Inactiva"
-<<<<<<< HEAD
-        return f"{self.divisa_origen} a {self.divisa_destino} - Valor: {self.valor} ({estado})"
-=======
         return f"{self.divisa_origen} a {self.divisa_destino} - Valor: {self.valor} ({estado})"
 
 
@@ -240,5 +203,4 @@
         db_table = "tasa_cambio_historial"
         verbose_name = "Historial de Tasa de Cambio"
         verbose_name_plural = "Historial de Tasas de Cambio"
-        ordering = ["-fecha_registro"]
->>>>>>> efa40ee6
+        ordering = ["-fecha_registro"]