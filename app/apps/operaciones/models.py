<<<<<<< HEAD
import uuid
from decimal import Decimal

from django.core.exceptions import ValidationError
from django.db import models


class Divisa(models.Model):
    """Modelo para gestionar las divisas soportadas en el sistema."""

    idDivisa = models.UUIDField(
        primary_key=True, default=uuid.uuid4, editable=False, help_text="Identificador único para la divisa."
    )
    codigo = models.CharField(max_length=3, unique=True, help_text="Código ISO 4217 de la divisa (ej. PYG, USD, EUR).")
    nombre = models.CharField(max_length=50, help_text="Nombre de la divisa (ej. Guaraní, Dólar Estadounidense).")
    simbolo = models.CharField(max_length=5, help_text="Símbolo de la divisa (ej. ₲, $, €).")

    class Meta:
        db_table = "divisa"
        verbose_name = "Divisa"
        verbose_name_plural = "Divisas"

    def __str__(self):
        """Representación en string del objeto, útil para su visualización."""
        return f"{self.codigo}"


class TasaCambio(models.Model):
    """Modelo para gestionar las tasas de cambio entre divisas.
    Representa el valor de una divisa con respecto a otra en un momento dado.
    """

    idTasaCambio = models.UUIDField(
        primary_key=True, default=uuid.uuid4, editable=False, help_text="Identificador único para la tasa de cambio."
    )
    divisaOrigen = models.ForeignKey(
        "Divisa", on_delete=models.CASCADE, related_name="tasas_origen", help_text="La divisa que se va a intercambiar."
    )
    divisaDestino = models.ForeignKey(
        "Divisa",
        on_delete=models.CASCADE,
        related_name="tasas_destino",
        help_text="La divisa a la cual se va a convertir.",
    )
    valor = models.DecimalField(
        max_digits=15,
        decimal_places=8,
        help_text="El valor de la divisa de origen en términos de la divisa de destino.",
    )
    comision_compra = models.DecimalField(
        max_digits=15,
        decimal_places=2,
        default=Decimal("0.00"),
        help_text="Monto de comisión por compra en la divisa de destino (Guaraníes).",
    )
    comision_venta = models.DecimalField(
        max_digits=15,
        decimal_places=2,
        default=Decimal("0.00"),
        help_text="Monto de comisión por venta en la divisa de destino (Guaraníes).",
    )
    fechaActualizacion = models.DateField(
        auto_now=True, help_text="Fecha y hora de la última actualización de la tasa."
    )
    fechaVigencia = models.DateField(help_text="Fecha a partir de la cual esta tasa es válida.")
    activo = models.BooleanField(
        default=True, help_text="Indica si la tasa de cambio está activa o ha sido desactivada."
    )

    def clean(self):
        """Valida que una de las divisas en la tasa de cambio sea la moneda base (PYG)."""
        # Suponiendo que la divisa base (PYG) se puede identificar por un código,
        # un campo booleano 'es_base', o un ID conocido.
        # Por ahora, trabajando con el código 'PYG'.
        es_moneda_base = self.divisaOrigen.codigo == "PYG" or self.divisaDestino.codigo == "PYG"

        if not es_moneda_base:
            raise ValidationError("Una de las divisas en la tasa de cambio debe ser la moneda base (PYG).")

    # Las siguientes funciones no se definen como campos del modelo en Django,
    # sino como métodos de la clase para encapsular la lógica de negocio.
    def actualizar_tasa_compra(self, tasa: float):
        """Método para actualizar la tasa de compra."""
        # Lógica para actualizar la tasa de compra
        pass

    def actualizar_tasa_venta(self, tasa: float):
        """Método para actualizar la tasa de venta."""
        # Lógica para actualizar la tasa de venta
        pass

    def consultar_tasa_actual(self) -> Decimal:
        """Método para consultar la tasa de cambio actual."""
        return self.valor

    class Meta:
        # Nombre de la tabla en la base de datos
        db_table = "tasa_cambio"
        # Nombre singular y plural para el panel de administración de Django
        verbose_name = "Tasa de Cambio"
        verbose_name_plural = "Tasas de Cambio"
        # Restricción de unicidad para evitar duplicados, por ejemplo,
        # que no haya dos tasas activas con la misma divisa origen y destino.
        unique_together = ("divisaOrigen", "divisaDestino")

    def __str__(self):
        """Representación en string del objeto, útil para la administración."""
        estado = "Activa" if self.activo else "Inactiva"
        return f"{self.divisaOrigen} a {self.divisaDestino} - Valor: {self.valor} ({estado})"
=======
# Create your models here.
from decimal import Decimal

from django.db import models


class TipoDeCambio(models.Model):
    """Define los tipos de cambio disponibles: Compra y Venta.

    El argumento TextChoices permite seleccionar entre opciones predefinidas
    para los tipos de cambio que se pueden aplicar.

    Args:
        nombre (str): El nombre del tipo de cambio (e.g., 'Compra', 'Venta').

    """

    class Tipo(models.TextChoices):
        COMPRA = "Compra", "Compra"
        VENTA = "Venta", "Venta"

    nombre = models.CharField(max_length=50, choices=Tipo.choices, verbose_name="Nombre")

    def __str__(self):
        """La funcion __str__ devuelve un nombre entendible para el objeto Tipo de Cambio."""
        return self.nombre


class Moneda(models.Model):
    """Representa una moneda utilizada en el sistema de cambio.

    Este modelo almacena información básica sobre cada moneda, incluyendo su
    símbolo, país, estado de activación, y las tasas de cambio y comisiones
    asociadas.

    Args:
        nombre (CharField): El nombre de la moneda (e.g., 'Dólar').
        simbolo (CharField): El símbolo de la moneda (e.g., 'USD').
        pais (CharField): El país al que pertenece la moneda.
        esta_activa (BooleanField): Indica si la moneda está activa para operaciones.
        tipo_de_cambio (ForeignKey): El tipo de cambio asociado (Compra o Venta).
        comision (DecimalField): comisión aplicada a las transacciones de esta moneda.
        tasa_actual (DecimalField): La tasa de cambio actual en tiempo real.

    """

    nombre = models.CharField(max_length=50, unique=True, verbose_name="Nombre")
    simbolo = models.CharField(max_length=5, unique=True, verbose_name="Símbolo")
    pais = models.CharField(max_length=50, blank=True, verbose_name="País")
    esta_activa = models.BooleanField(default=True, verbose_name="Está Activa")

    comision = models.DecimalField(
        max_digits=5,
        decimal_places=2,
        # chequear que la cantidad de decimales sean los correctos
        default=Decimal("0.00"),
        verbose_name="Comisión (%)",
    )

    tipo_de_cambio = models.ForeignKey(
        "TipoDeCambio",
        on_delete=models.SET_NULL,
        blank=True,
        null=True,
        verbose_name="Tipo de Cambio",
    )

    tasa_actual = models.DecimalField(
        max_digits=10,
        decimal_places=4,
        # chequear que la cantidad de decimales sean los correctos
        default=Decimal("0.0000"),
        verbose_name="Tasa Actual",
    )

    def __str__(self):
        """Devuelve una representación en cadena del objeto. Por ejem, Dolar, USD"""
        return f"{self.nombre} ({self.simbolo})"


class TasaDeCambio(models.Model):
    """Almacena el historial de las tasas de cambio para una moneda.

    El modelo permite registrar el valor de las tasas de compra y venta
    en un momento específico.

    Args:
        moneda (ForeignKey): La moneda a la que pertenece la tasa de cambio.
        tasa_compra (DecimalField): La tasa de compra registrada en ese momento.
        tasa_venta (DecimalField): La tasa de venta registrada en ese momento.
        fecha_y_hora (DateTimeField): El momento en que la tasa fue registrada.

    """

    moneda = models.ForeignKey(
        Moneda,
        on_delete=models.CASCADE,
        verbose_name="Moneda",
    )
    tasa_compra = models.DecimalField(max_digits=10, decimal_places=4, verbose_name="Tasa de Compra")
    tasa_venta = models.DecimalField(max_digits=10, decimal_places=4, verbose_name="Tasa de Venta")
    fecha_y_hora = models.DateTimeField(auto_now_add=True, verbose_name="Fecha y Hora")

    def __str__(self):
        """Devuelve una representación en cadena del objeto."""
        return f"Tasa de {self.moneda.nombre} - Compra: {self.tasa_compra}, Venta: {self.tasa_venta}"
>>>>>>> 6dbe660f
<|MERGE_RESOLUTION|>--- conflicted
+++ resolved
@@ -1,4 +1,3 @@
-<<<<<<< HEAD
 import uuid
 from decimal import Decimal
 
@@ -7,7 +6,19 @@
 
 
 class Divisa(models.Model):
-    """Modelo para gestionar las divisas soportadas en el sistema."""
+    """Representa una Divisa utilizada en el sistema de cambio.
+
+    Este modelo almacena información básica sobre cada Divisa, incluyendo su
+    símbolo, país, estado de activación, y las tasas de cambio y comisiones
+    asociadas.
+
+    Args:
+        idDivisa (UUIDField): Identificador único para la Divisa.
+        codigo (CharField): El código ISO 4217 de la Divisa (e.g 'USD', 'EUR').
+        nombre (CharField): El nombre de la Divisa (e.g., 'Dólar').
+        simbolo (CharField): El símbolo de la Divisa (ej. ₲, $, €).
+
+    """
 
     idDivisa = models.UUIDField(
         primary_key=True, default=uuid.uuid4, editable=False, help_text="Identificador único para la divisa."
@@ -69,14 +80,14 @@
     )
 
     def clean(self):
-        """Valida que una de las divisas en la tasa de cambio sea la moneda base (PYG)."""
+        """Valida que una de las divisas en la tasa de cambio sea la Divisa base (PYG)."""
         # Suponiendo que la divisa base (PYG) se puede identificar por un código,
         # un campo booleano 'es_base', o un ID conocido.
         # Por ahora, trabajando con el código 'PYG'.
-        es_moneda_base = self.divisaOrigen.codigo == "PYG" or self.divisaDestino.codigo == "PYG"
+        es_Divisa_base = self.divisaOrigen.codigo == "PYG" or self.divisaDestino.codigo == "PYG"
 
-        if not es_moneda_base:
-            raise ValidationError("Una de las divisas en la tasa de cambio debe ser la moneda base (PYG).")
+        if not es_Divisa_base:
+            raise ValidationError("Una de las divisas en la tasa de cambio debe ser la Divisa base (PYG).")
 
     # Las siguientes funciones no se definen como campos del modelo en Django,
     # sino como métodos de la clase para encapsular la lógica de negocio.
@@ -107,112 +118,4 @@
     def __str__(self):
         """Representación en string del objeto, útil para la administración."""
         estado = "Activa" if self.activo else "Inactiva"
-        return f"{self.divisaOrigen} a {self.divisaDestino} - Valor: {self.valor} ({estado})"
-=======
-# Create your models here.
-from decimal import Decimal
-
-from django.db import models
-
-
-class TipoDeCambio(models.Model):
-    """Define los tipos de cambio disponibles: Compra y Venta.
-
-    El argumento TextChoices permite seleccionar entre opciones predefinidas
-    para los tipos de cambio que se pueden aplicar.
-
-    Args:
-        nombre (str): El nombre del tipo de cambio (e.g., 'Compra', 'Venta').
-
-    """
-
-    class Tipo(models.TextChoices):
-        COMPRA = "Compra", "Compra"
-        VENTA = "Venta", "Venta"
-
-    nombre = models.CharField(max_length=50, choices=Tipo.choices, verbose_name="Nombre")
-
-    def __str__(self):
-        """La funcion __str__ devuelve un nombre entendible para el objeto Tipo de Cambio."""
-        return self.nombre
-
-
-class Moneda(models.Model):
-    """Representa una moneda utilizada en el sistema de cambio.
-
-    Este modelo almacena información básica sobre cada moneda, incluyendo su
-    símbolo, país, estado de activación, y las tasas de cambio y comisiones
-    asociadas.
-
-    Args:
-        nombre (CharField): El nombre de la moneda (e.g., 'Dólar').
-        simbolo (CharField): El símbolo de la moneda (e.g., 'USD').
-        pais (CharField): El país al que pertenece la moneda.
-        esta_activa (BooleanField): Indica si la moneda está activa para operaciones.
-        tipo_de_cambio (ForeignKey): El tipo de cambio asociado (Compra o Venta).
-        comision (DecimalField): comisión aplicada a las transacciones de esta moneda.
-        tasa_actual (DecimalField): La tasa de cambio actual en tiempo real.
-
-    """
-
-    nombre = models.CharField(max_length=50, unique=True, verbose_name="Nombre")
-    simbolo = models.CharField(max_length=5, unique=True, verbose_name="Símbolo")
-    pais = models.CharField(max_length=50, blank=True, verbose_name="País")
-    esta_activa = models.BooleanField(default=True, verbose_name="Está Activa")
-
-    comision = models.DecimalField(
-        max_digits=5,
-        decimal_places=2,
-        # chequear que la cantidad de decimales sean los correctos
-        default=Decimal("0.00"),
-        verbose_name="Comisión (%)",
-    )
-
-    tipo_de_cambio = models.ForeignKey(
-        "TipoDeCambio",
-        on_delete=models.SET_NULL,
-        blank=True,
-        null=True,
-        verbose_name="Tipo de Cambio",
-    )
-
-    tasa_actual = models.DecimalField(
-        max_digits=10,
-        decimal_places=4,
-        # chequear que la cantidad de decimales sean los correctos
-        default=Decimal("0.0000"),
-        verbose_name="Tasa Actual",
-    )
-
-    def __str__(self):
-        """Devuelve una representación en cadena del objeto. Por ejem, Dolar, USD"""
-        return f"{self.nombre} ({self.simbolo})"
-
-
-class TasaDeCambio(models.Model):
-    """Almacena el historial de las tasas de cambio para una moneda.
-
-    El modelo permite registrar el valor de las tasas de compra y venta
-    en un momento específico.
-
-    Args:
-        moneda (ForeignKey): La moneda a la que pertenece la tasa de cambio.
-        tasa_compra (DecimalField): La tasa de compra registrada en ese momento.
-        tasa_venta (DecimalField): La tasa de venta registrada en ese momento.
-        fecha_y_hora (DateTimeField): El momento en que la tasa fue registrada.
-
-    """
-
-    moneda = models.ForeignKey(
-        Moneda,
-        on_delete=models.CASCADE,
-        verbose_name="Moneda",
-    )
-    tasa_compra = models.DecimalField(max_digits=10, decimal_places=4, verbose_name="Tasa de Compra")
-    tasa_venta = models.DecimalField(max_digits=10, decimal_places=4, verbose_name="Tasa de Venta")
-    fecha_y_hora = models.DateTimeField(auto_now_add=True, verbose_name="Fecha y Hora")
-
-    def __str__(self):
-        """Devuelve una representación en cadena del objeto."""
-        return f"Tasa de {self.moneda.nombre} - Compra: {self.tasa_compra}, Venta: {self.tasa_venta}"
->>>>>>> 6dbe660f
+        return f"{self.divisaOrigen} a {self.divisaDestino} - Valor: {self.valor} ({estado})"