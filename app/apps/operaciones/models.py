--- conflicted
+++ resolved
@@ -1,4 +1,4 @@
-<<<<<<< HEAD
+# Create your models here.
 from decimal import Decimal
 
 from django.db import models
@@ -103,7 +103,4 @@
 
     def __str__(self):
         """Devuelve una representación en cadena del objeto."""
-        return f"Tasa de {self.moneda.nombre} - Compra: {self.tasa_compra}, Venta: {self.tasa_venta}"
-=======
-# Create your models here.
->>>>>>> b687366e
+        return f"Tasa de {self.moneda.nombre} - Compra: {self.tasa_compra}, Venta: {self.tasa_venta}"