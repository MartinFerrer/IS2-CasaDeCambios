{% extends "base.html" %}
{% block title %}Lista de Divisas{% endblock %}
{% block body_class %}bg-gradient-to-br from-blue-50 to-blue-200 min-h-screen{% endblock %}
{% block header %}
    {% include "includes/header_admin.html" %}
{% endblock %}
{% block content %}
    <div class="container mx-auto px-4 py-8 flex-grow">
        <div class="flex flex-col md:flex-row justify-between items-start md:items-center mb-6">
            <h1 class="text-2xl font-bold text-blue-800">Lista de Divisas</h1>
            <button class="btn btn-primary" onclick="document.getElementById('modal_crear_divisa').showModal()">
                <svg xmlns="http://www.w3.org/2000/svg"
                     class="h-5 w-5 mr-2"
                     fill="none"
                     viewBox="0 0 24 24"
                     stroke="currentColor">
                    <path stroke-linecap="round" stroke-linejoin="round" stroke-width="2" d="M12 4v16m8-8H4" />
                </svg>
                Crear Divisa
            </button>
        </div>
        <!-- Tabla de datos -->
        <div class="card bg-white shadow-xl overflow-auto rounded-xl">
            <div class="card-body p-6">
                <table class="w-full text-left">
                    <thead>
                        <tr>
                            <th class="bg-blue-100 p-4 text-blue-900 font-semibold rounded-tl-lg">Código</th>
                            <th class="bg-blue-100 p-4 text-blue-900 font-semibold">Nombre</th>
                            <th class="bg-blue-100 p-4 text-blue-900 font-semibold">Símbolo</th>
                            <th class="bg-blue-100 p-4 text-blue-900 font-semibold">Estado</th>
                            <th class="bg-blue-100 p-4 text-blue-900 font-semibold text-right rounded-tr-lg">Acciones</th>
                        </tr>
                    </thead>
                    <tbody>
<<<<<<< HEAD
    {% for divisa in object_list %}
    <tr class="border-b border-gray-200 last:border-0 hover:bg-gray-50 transition-colors duration-200">
        <td class="p-4">{{ divisa.codigo }}</td>
        <td class="p-4">{{ divisa.nombre }}</td>
        <td class="p-4">{{ divisa.simbolo }}</td>
        <td class="p-4">
            <span class="badge {% if divisa.estado == 'activa' %}badge-success{% else %}badge-error{% endif %}">
                {{ divisa.estado|title }}
            </span>
        </td>
        <td class="p-4 text-right space-x-2">
            <button class="btn btn-sm btn-info"
                    onclick="document.getElementById('modal_editar_divisa_{{ divisa.pk }}').showModal()">
                <svg xmlns="http://www.w3.org/2000/svg"
                     class="h-4 w-4"
                     fill="none"
                     viewBox="0 0 24 24"
                     stroke="currentColor">
                    <path stroke-linecap="round" stroke-linejoin="round" stroke-width="2" d="M11 5H6a2 2 0 00-2 2v11a2 2 0 002 2h11a2 2 0 002-2v-5m-1.414-9.414a2 2 0 112.828 2.828L11.828 15H9v-2.828l8.586-8.586z" />
                </svg>
            </button>
            
            <button class="btn btn-sm btn-error"
                    onclick="document.getElementById('modal_eliminar_divisa_{{ divisa.pk }}').showModal()">
                <svg xmlns="http://www.w3.org/2000/svg"
                     class="h-4 w-4"
                     fill="none"
                     viewBox="0 0 24 24"
                     stroke="currentColor">
                    <path stroke-linecap="round" stroke-linejoin="round" stroke-width="2" d="M19 7l-.867 12.142A2 2 0 0116.138 21H7.862a2 2 0 01-1.995-1.858L5 7m5 4v6m4-6v6m1-10V4a1 1 0 00-1-1h-4a1 1 0 00-1 1v3M4 7h16" />
                </svg>
            </button>
        </td>
    </tr>
    
    <dialog id="modal_editar_divisa_{{ divisa.pk }}" class="modal">
        <div class="modal-box w-11/12 max-w-2xl">
            <form method="dialog">
                <button type="button"
                        class="btn btn-sm btn-circle btn-ghost absolute right-2 top-2"
                        onclick="document.getElementById('modal_editar_divisa_{{ divisa.pk }}').close()">
                    ✕
                </button>
            </form>
            <h3 class="font-bold text-lg text-blue-700 mb-4">Editar Divisa</h3>
            <form method="post"
                  action="{% url 'operaciones:edit_divisa' divisa.pk %}"
                  class="space-y-4">
                {% csrf_token %}
                <div class="grid grid-cols-2 gap-4">
                    <div class="form-control">
                        <label class="label">
                            <span class="label-text">Código</span>
                        </label>
                        <input type="text"
                               name="codigo"
                               value="{{ divisa.codigo }}"
                               class="input input-bordered"
                               required />
                    </div>
                    <div class="form-control">
                        <label class="label">
                            <span class="label-text">Nombre</span>
                        </label>
                        <input type="text"
                               name="nombre"
                               value="{{ divisa.nombre }}"
                               class="input input-bordered"
                               required />
                    </div>
                    <div class="form-control">
                        <label class="label">
                            <span class="label-text">Símbolo</span>
                        </label>
                        <input type="text"
                               name="simbolo"
                               value="{{ divisa.simbolo }}"
                               class="input input-bordered" />
                    </div>
                    <div class="form-control">
                        <label class="label">
                            <span class="label-text">Estado</span>
                        </label>
                        <select name="estado" class="select select-bordered w-full" required>
                            <option value="activa" {% if divisa.estado == 'activa' %}selected{% endif %}>Activa</option>
                            <option value="inactiva" {% if divisa.estado == 'inactiva' %}selected{% endif %}>Inactiva</option>
                        </select>
                    </div>
                </div>
                <div class="modal-action mt-4">
                    <button type="submit" class="btn btn-primary">Guardar</button>
                    <button type="button"
                            class="btn"
                            onclick="document.getElementById('modal_editar_divisa_{{ divisa.pk }}').close()">
                        Cancelar
                    </button>
                </div>
            </form>
        </div>
    </dialog>
    
    <dialog id="modal_eliminar_divisa_{{ divisa.pk }}" class="modal">
        <div class="modal-box w-11/12 max-w-md">
            <form method="dialog">
                <button type="button"
                        class="btn btn-sm btn-circle btn-ghost absolute right-2 top-2"
                        onclick="document.getElementById('modal_eliminar_divisa_{{ divisa.pk }}').close()">
                    ✕
                </button>
            </form>
            <h3 class="font-bold text-lg text-red-600 mb-4">¿Eliminar Divisa?</h3>
            <p class="mb-6 text-gray-700">
                ¿Estás seguro que deseas eliminar la divisa <span class="font-semibold">{{ divisa.codigo }} - {{ divisa.nombre }}</span>?
            </p>
            <form method="post" action="{% url 'operaciones:delete_divisa' divisa.pk %}">
                {% csrf_token %}
                <div class="modal-action mt-4 flex justify-end space-x-2">
                    <button type="submit" class="btn btn-error">Eliminar</button>
                    <button type="button"
                            class="btn"
                            onclick="document.getElementById('modal_eliminar_divisa_{{ divisa.pk }}').close()">
                        Cancelar
                    </button>
                </div>
            </form>
        </div>
    </dialog>
    {% empty %}
    <tr>
        <td colspan="5" class="text-center py-12">
            <div class="flex flex-col items-center justify-center text-gray-400">
                <svg class="w-16 h-16 mb-4" fill="none" stroke="currentColor" viewBox="0 0 24 24">
                    <path stroke-linecap="round" stroke-linejoin="round" stroke-width="1.5" d="M12 9v3.75m9-.75a9 9 0 11-18 0 9 9 0 0118 0zm-9 3.75h.008v.008H12v-.008z"></path>
                </svg>
                <p class="text-xl font-medium mb-2">No hay Divisas registradas</p>
            </div>
        </td>
    </tr>
    {% endfor %}
</tbody>
=======
                        {% for divisa in object_list %}
                            <tr class="border-b border-gray-200 last:border-0 hover:bg-gray-50 transition-colors duration-200">
                                <td class="p-4">{{ divisa.codigo }}</td>
                                <td class="p-4">{{ divisa.nombre }}</td>
                                <td class="p-4">{{ divisa.simbolo }}</td>
                                <td class="p-4">
                                    <span class="badge {% if divisa.estado == 'activa' %}badge-success{% else %}badge-error{% endif %}">
                                        {{ divisa.estado|title }}
                                    </span>
                                </td>
                                <td class="p-4 text-right space-x-2">
                                    <button class="btn btn-sm btn-info"
                                            onclick="document.getElementById('modal_editar_divisa_{{ divisa.pk }}').showModal()">
                                        <svg xmlns="http://www.w3.org/2000/svg"
                                             class="h-4 w-4"
                                             fill="none"
                                             viewBox="0 0 24 24"
                                             stroke="currentColor">
                                            <path stroke-linecap="round" stroke-linejoin="round" stroke-width="2" d="M11 5H6a2 2 0 00-2 2v11a2 2 0 002 2h11a2 2 0 002-2v-5m-1.414-9.414a2 2 0 112.828 2.828L11.828 15H9v-2.828l8.586-8.586z" />
                                        </svg>
                                    </button>
                                    <button class="btn btn-sm btn-error"
                                            onclick="document.getElementById('modal_eliminar_divisa_{{ divisa.pk }}').showModal()">
                                        <svg xmlns="http://www.w3.org/2000/svg"
                                             class="h-4 w-4"
                                             fill="none"
                                             viewBox="0 0 24 24"
                                             stroke="currentColor">
                                            <path stroke-linecap="round" stroke-linejoin="round" stroke-width="2" d="M19 7l-.867 12.142A2 2 0 0116.138 21H7.862a2 2 0 01-1.995-1.858L5 7m5 4v6m4-6v6m1-10V4a1 1 0 00-1-1h-4a1 1 0 00-1 1v3M4 7h16" />
                                        </svg>
                                    </button>
                                </td>
                            </tr>
                            <dialog id="modal_editar_divisa_{{ divisa.pk }}" class="modal">
                                <div class="modal-box w-11/12 max-w-2xl">
                                    <form method="dialog">
                                        <button type="button"
                                                class="btn btn-sm btn-circle btn-ghost absolute right-2 top-2"
                                                onclick="document.getElementById('modal_editar_divisa_{{ divisa.pk }}').close()">
                                            ✕
                                        </button>
                                    </form>
                                    <h3 class="font-bold text-lg text-blue-700 mb-4">Editar Divisa</h3>
                                    <form method="post"
                                          action="{% url 'operaciones:edit_divisa' divisa.pk %}"
                                          class="space-y-4">
                                        {% csrf_token %}
                                        <div class="grid grid-cols-2 gap-4">
                                            <div class="form-control">
                                                <label class="label">
                                                    <span class="label-text">Código</span>
                                                </label>
                                                <input type="text"
                                                       name="codigo"
                                                       value="{{ divisa.codigo }}"
                                                       class="input input-bordered"
                                                       required />
                                            </div>
                                            <div class="form-control">
                                                <label class="label">
                                                    <span class="label-text">Nombre</span>
                                                </label>
                                                <input type="text"
                                                       name="nombre"
                                                       value="{{ divisa.nombre }}"
                                                       class="input input-bordered"
                                                       required />
                                            </div>
                                            <div class="form-control">
                                                <label class="label">
                                                    <span class="label-text">Símbolo</span>
                                                </label>
                                                <input type="text"
                                                       name="simbolo"
                                                       value="{{ divisa.simbolo }}"
                                                       class="input input-bordered" />
                                            </div>
                                            <div class="form-control">
                                                <label class="label">
                                                    <span class="label-text">Estado</span>
                                                </label>
                                                <select name="estado" class="select select-bordered w-full" required>
                                                    <option value="activa" {% if divisa.estado == 'activa' %}selected{% endif %}>Activa</option>
                                                    <option value="inactiva"
                                                            {% if divisa.estado == 'inactiva' %}selected{% endif %}>
                                                        Inactiva
                                                    </option>
                                                </select>
                                            </div>
                                        </div>
                                        <div class="modal-action mt-4">
                                            <button type="submit" class="btn btn-primary">Guardar</button>
                                            <button type="button"
                                                    class="btn"
                                                    onclick="document.getElementById('modal_editar_divisa_{{ divisa.pk }}').close()">
                                                Cancelar
                                            </button>
                                        </div>
                                    </form>
                                </div>
                            </dialog>
                            <dialog id="modal_eliminar_divisa_{{ divisa.pk }}" class="modal">
                                <div class="modal-box w-11/12 max-w-md">
                                    <form method="dialog">
                                        <button type="button"
                                                class="btn btn-sm btn-circle btn-ghost absolute right-2 top-2"
                                                onclick="document.getElementById('modal_eliminar_divisa_{{ divisa.pk }}').close()">
                                            ✕
                                        </button>
                                    </form>
                                    <h3 class="font-bold text-lg text-red-600 mb-4">¿Eliminar Divisa?</h3>
                                    <p class="mb-6 text-gray-700">
                                        ¿Estás seguro que deseas eliminar la divisa <span class="font-semibold">{{ divisa.codigo }} - {{ divisa.nombre }}</span>?
                                    </p>
                                    <form method="post"
                                          action="{% url 'operaciones:delete_divisa' divisa.pk %}">
                                        {% csrf_token %}
                                        <div class="modal-action mt-4 flex justify-end space-x-2">
                                            <button type="submit" class="btn btn-error">Eliminar</button>
                                            <button type="button"
                                                    class="btn"
                                                    onclick="document.getElementById('modal_eliminar_divisa_{{ divisa.pk }}').close()">
                                                Cancelar
                                            </button>
                                        </div>
                                    </form>
                                </div>
                            </dialog>
                        {% empty %}
                            <tr>
                                <td colspan="5" class="text-center py-12">
                                    <div class="flex flex-col items-center justify-center text-gray-400">
                                        <svg class="w-16 h-16 mb-4"
                                             fill="none"
                                             stroke="currentColor"
                                             viewBox="0 0 24 24">
                                            <path stroke-linecap="round" stroke-linejoin="round" stroke-width="1.5" d="M12 9v3.75m9-.75a9 9 0 11-18 0 9 9 0 0118 0zm-9 3.75h.008v.008H12v-.008z">
                                            </path>
                                        </svg>
                                        <p class="text-xl font-medium mb-2">No hay Divisas registradas</p>
                                    </div>
                                </td>
                            </tr>
                        {% endfor %}
                    </tbody>
>>>>>>> fbc5779d
                </table>
            </div>
        </div>
    </div>
<<<<<<< HEAD
    
=======
>>>>>>> fbc5779d
    <!-- Modal para crear divisa -->
    <dialog id="modal_crear_divisa" class="modal modal-bottom sm:modal-middle">
        <div class="modal-box w-full max-w-sm rounded-box shadow-2xl bg-white p-6">
            <h3 class="font-bold text-lg text-blue-800 mb-4">Crear Divisa</h3>
<<<<<<< HEAD
            <form id="crear-divisa-form" method="POST" action="{% url 'operaciones:crear_divisa' %}">
=======
            <form id="crear-divisa-form"
                  method="POST"
                  action="{% url 'operaciones:crear_divisa' %}">
>>>>>>> fbc5779d
                {% csrf_token %}
                <div class="form-control w-full mb-4 relative">
                    <label class="label">
                        <span class="label-text">Código</span>
                    </label>
                    <input type="text"
                           name="codigo"
                           id="id_codigo_modal"
                           required
                           maxlength="3"
                           class="input input-bordered w-full"
                           placeholder="Ej. USD, EUR, PYG">
<<<<<<< HEAD
                    <ul id="suggestions-modal" class="bg-white border border-gray-300 rounded-lg shadow-lg max-h-48 overflow-y-auto z-10 hidden absolute w-full mt-2"></ul>
                </div>

=======
                    <ul id="suggestions-modal"
                        class="bg-white border border-gray-300 rounded-lg shadow-lg max-h-48 overflow-y-auto z-10 hidden absolute w-full mt-2">
                    </ul>
                </div>
>>>>>>> fbc5779d
                <div class="form-control w-full mb-4">
                    <label class="label">
                        <span class="label-text">Nombre</span>
                    </label>
                    <input type="text"
                           name="nombre"
                           id="id_nombre_modal"
                           readonly
                           class="input input-bordered w-full bg-gray-100 cursor-not-allowed">
                </div>
<<<<<<< HEAD

=======
>>>>>>> fbc5779d
                <div class="form-control w-full mb-4">
                    <label class="label">
                        <span class="label-text">Símbolo</span>
                    </label>
                    <input type="text"
                           name="simbolo"
                           id="id_simbolo_modal"
                           readonly
                           class="input input-bordered w-full bg-gray-100 cursor-not-allowed">
<<<<<<< HEAD
                </div>
                <div class="form-control w-full mb-4">
                    <label class="label">
                        <span class="label-text">Estado</span>
                    </label>
                    <select name="estado" class="select select-bordered w-full" required>
                        <option value="activa" selected>Activa</option>
                        <option value="inactiva">Inactiva</option>
                    </select>
                </div>
                
                <div id="form-errors" class="text-error text-sm hidden"></div>

=======
                </div>
                <div class="form-control w-full mb-4">
                    <label class="label">
                        <span class="label-text">Estado</span>
                    </label>
                    <select name="estado" class="select select-bordered w-full" required>
                        <option value="activa" selected>Activa</option>
                        <option value="inactiva">Inactiva</option>
                    </select>
                </div>
                <div id="form-errors" class="text-error text-sm hidden"></div>
>>>>>>> fbc5779d
                <div class="modal-action flex justify-end items-center mt-6">
                    <button type="button" class="btn btn-sm btn-outline close-modal-btn">Cancelar</button>
                    <button type="submit" class="btn btn-sm btn-primary ml-2">Guardar</button>
                </div>
            </form>
        </div>
        <script>
<<<<<<< HEAD
            document.addEventListener('DOMContentLoaded', () => {                
=======
            document.addEventListener('DOMContentLoaded', () => {
>>>>>>> fbc5779d
                const form = document.getElementById('crear-divisa-form');
                const codigoInput = document.getElementById('id_codigo_modal');
                const nombreInput = document.getElementById('id_nombre_modal');
                const simboloInput = document.getElementById('id_simbolo_modal');
                const suggestionsList = document.getElementById('suggestions-modal');
                const modal = document.getElementById('modal_crear_divisa');
                const errorDiv = document.getElementById('form-errors');
                let allCurrencies = [];

                const clearFields = () => {
                    nombreInput.value = '';
                    simboloInput.value = '';
                };

                const closeModal = () => {
                    modal.close();
                    clearFields();
                    suggestionsList.classList.add('hidden');
                    errorDiv.classList.add('hidden');
                };

                const closeButton = document.querySelector('.close-modal-btn');
                    if (closeButton) {
                        closeButton.addEventListener('click', closeModal);
                    }

                modal.addEventListener('click', (e) => {
                    if (e.target === modal) {
                        closeModal();
                    }
                });

                const fetchCurrencies = async () => {
                    try {
<<<<<<< HEAD
                        const apiUrl = "/operaciones/admin/divisas/api/";                        
                        const response = await fetch(apiUrl);                        
                        if (!response.ok) throw new Error('Network response was not ok');
                        
                        allCurrencies = await response.json();                        
=======
                        const apiUrl = "/operaciones/admin/divisas/api/";
                        const response = await fetch(apiUrl);
                        if (!response.ok) throw new Error('Network response was not ok');

                        allCurrencies = await response.json();
>>>>>>> fbc5779d
                    } catch (error) {
                        console.error("Error fetching currencies:", error);
                        clearFields();
                    }
                };

                codigoInput.addEventListener('input', (e) => {
                    const query = e.target.value.trim().toUpperCase();
<<<<<<< HEAD
                    
=======

>>>>>>> fbc5779d
                    suggestionsList.innerHTML = '';
                    clearFields();

                    if (query.length < 1) {
                        suggestionsList.classList.add('hidden');
                        return;
                    }

                    if (allCurrencies.length === 0) {
                        return;
                    }

                    const filteredCurrencies = allCurrencies.filter(currency =>
<<<<<<< HEAD
                        currency.codigo && currency.codigo.toUpperCase().includes(query) || 
                        (currency.nombre && currency.nombre.toUpperCase().includes(query))
                    );
                    
=======
                        currency.codigo && currency.codigo.toUpperCase().includes(query) ||
                        (currency.nombre && currency.nombre.toUpperCase().includes(query))
                    );

>>>>>>> fbc5779d
                    if (filteredCurrencies.length > 0) {
                        filteredCurrencies.forEach(currency => {
                            const li = document.createElement('li');
                            li.textContent = `${currency.codigo} - ${currency.nombre || 'N/A'} (${currency.simbolo || 'N/A'})`;
                            li.className = 'p-2 cursor-pointer hover:bg-gray-100';
                            li.addEventListener('click', () => {
                                codigoInput.value = currency.codigo;
                                nombreInput.value = currency.nombre || '';
                                simboloInput.value = currency.simbolo || '';
                                suggestionsList.classList.add('hidden');
                            });
                            suggestionsList.appendChild(li);
                        });
                        suggestionsList.classList.remove('hidden');
                    } else {
                        suggestionsList.classList.add('hidden');
                    }
                });

                document.addEventListener('click', (e) => {
                    if (!codigoInput.contains(e.target) && !suggestionsList.contains(e.target)) {
                        suggestionsList.classList.add('hidden');
                    }
                });

                const updateCurrencyTable = (divisa) => {
<<<<<<< HEAD
                     window.location.reload(); 
=======
                     window.location.reload();
>>>>>>> fbc5779d
                };

                form.addEventListener('submit', async (e) => {
                    e.preventDefault();
                    errorDiv.classList.add('hidden');

                    const formData = new FormData(form);

<<<<<<< HEAD
                    try {                        
=======
                    try {
>>>>>>> fbc5779d
                        const response = await fetch("{% url 'operaciones:crear_divisa' %}", {
                            method: 'POST',
                            body: formData,
                            headers: {
                                'X-CSRFToken': formData.get('csrfmiddlewaretoken'),
                                'X-Requested-With': 'XMLHttpRequest',
                            },
                        });

                        const data = await response.json();

                        if (response.ok && data.success) {
<<<<<<< HEAD
                            
                            closeModal();
                            
                            updateCurrencyTable(data.divisa);
                            
=======

                            closeModal();

                            updateCurrencyTable(data.divisa);

>>>>>>> fbc5779d
                        } else {
                            let errorHtml = '';
                            if (data.errors) {
                                for (const field in data.errors) {
                                    data.errors[field].forEach(error => {
                                        errorHtml += `<p>${field}: ${error}</p>`;
                                    });
                                }
                            } else {
                                errorHtml = `<p>Error: ${data.message || 'Ocurrió un error inesperado.'}</p>`;
                            }
                            errorDiv.innerHTML = errorHtml;
                            errorDiv.classList.remove('hidden');
                        }
                    } catch (error) {
                        console.error("Error submitting form:", error);
                        errorDiv.innerHTML = `<p>Ocurrió un error de red.</p>`;
                        errorDiv.classList.remove('hidden');
                    }
                });

                fetchCurrencies();
            });
        </script>
    </dialog>
{% endblock %}<|MERGE_RESOLUTION|>--- conflicted
+++ resolved
@@ -8,7 +8,8 @@
     <div class="container mx-auto px-4 py-8 flex-grow">
         <div class="flex flex-col md:flex-row justify-between items-start md:items-center mb-6">
             <h1 class="text-2xl font-bold text-blue-800">Lista de Divisas</h1>
-            <button class="btn btn-primary" onclick="document.getElementById('modal_crear_divisa').showModal()">
+            <button class="btn btn-primary"
+                    onclick="document.getElementById('modal_crear_divisa').showModal()">
                 <svg xmlns="http://www.w3.org/2000/svg"
                      class="h-5 w-5 mr-2"
                      fill="none"
@@ -33,148 +34,6 @@
                         </tr>
                     </thead>
                     <tbody>
-<<<<<<< HEAD
-    {% for divisa in object_list %}
-    <tr class="border-b border-gray-200 last:border-0 hover:bg-gray-50 transition-colors duration-200">
-        <td class="p-4">{{ divisa.codigo }}</td>
-        <td class="p-4">{{ divisa.nombre }}</td>
-        <td class="p-4">{{ divisa.simbolo }}</td>
-        <td class="p-4">
-            <span class="badge {% if divisa.estado == 'activa' %}badge-success{% else %}badge-error{% endif %}">
-                {{ divisa.estado|title }}
-            </span>
-        </td>
-        <td class="p-4 text-right space-x-2">
-            <button class="btn btn-sm btn-info"
-                    onclick="document.getElementById('modal_editar_divisa_{{ divisa.pk }}').showModal()">
-                <svg xmlns="http://www.w3.org/2000/svg"
-                     class="h-4 w-4"
-                     fill="none"
-                     viewBox="0 0 24 24"
-                     stroke="currentColor">
-                    <path stroke-linecap="round" stroke-linejoin="round" stroke-width="2" d="M11 5H6a2 2 0 00-2 2v11a2 2 0 002 2h11a2 2 0 002-2v-5m-1.414-9.414a2 2 0 112.828 2.828L11.828 15H9v-2.828l8.586-8.586z" />
-                </svg>
-            </button>
-            
-            <button class="btn btn-sm btn-error"
-                    onclick="document.getElementById('modal_eliminar_divisa_{{ divisa.pk }}').showModal()">
-                <svg xmlns="http://www.w3.org/2000/svg"
-                     class="h-4 w-4"
-                     fill="none"
-                     viewBox="0 0 24 24"
-                     stroke="currentColor">
-                    <path stroke-linecap="round" stroke-linejoin="round" stroke-width="2" d="M19 7l-.867 12.142A2 2 0 0116.138 21H7.862a2 2 0 01-1.995-1.858L5 7m5 4v6m4-6v6m1-10V4a1 1 0 00-1-1h-4a1 1 0 00-1 1v3M4 7h16" />
-                </svg>
-            </button>
-        </td>
-    </tr>
-    
-    <dialog id="modal_editar_divisa_{{ divisa.pk }}" class="modal">
-        <div class="modal-box w-11/12 max-w-2xl">
-            <form method="dialog">
-                <button type="button"
-                        class="btn btn-sm btn-circle btn-ghost absolute right-2 top-2"
-                        onclick="document.getElementById('modal_editar_divisa_{{ divisa.pk }}').close()">
-                    ✕
-                </button>
-            </form>
-            <h3 class="font-bold text-lg text-blue-700 mb-4">Editar Divisa</h3>
-            <form method="post"
-                  action="{% url 'operaciones:edit_divisa' divisa.pk %}"
-                  class="space-y-4">
-                {% csrf_token %}
-                <div class="grid grid-cols-2 gap-4">
-                    <div class="form-control">
-                        <label class="label">
-                            <span class="label-text">Código</span>
-                        </label>
-                        <input type="text"
-                               name="codigo"
-                               value="{{ divisa.codigo }}"
-                               class="input input-bordered"
-                               required />
-                    </div>
-                    <div class="form-control">
-                        <label class="label">
-                            <span class="label-text">Nombre</span>
-                        </label>
-                        <input type="text"
-                               name="nombre"
-                               value="{{ divisa.nombre }}"
-                               class="input input-bordered"
-                               required />
-                    </div>
-                    <div class="form-control">
-                        <label class="label">
-                            <span class="label-text">Símbolo</span>
-                        </label>
-                        <input type="text"
-                               name="simbolo"
-                               value="{{ divisa.simbolo }}"
-                               class="input input-bordered" />
-                    </div>
-                    <div class="form-control">
-                        <label class="label">
-                            <span class="label-text">Estado</span>
-                        </label>
-                        <select name="estado" class="select select-bordered w-full" required>
-                            <option value="activa" {% if divisa.estado == 'activa' %}selected{% endif %}>Activa</option>
-                            <option value="inactiva" {% if divisa.estado == 'inactiva' %}selected{% endif %}>Inactiva</option>
-                        </select>
-                    </div>
-                </div>
-                <div class="modal-action mt-4">
-                    <button type="submit" class="btn btn-primary">Guardar</button>
-                    <button type="button"
-                            class="btn"
-                            onclick="document.getElementById('modal_editar_divisa_{{ divisa.pk }}').close()">
-                        Cancelar
-                    </button>
-                </div>
-            </form>
-        </div>
-    </dialog>
-    
-    <dialog id="modal_eliminar_divisa_{{ divisa.pk }}" class="modal">
-        <div class="modal-box w-11/12 max-w-md">
-            <form method="dialog">
-                <button type="button"
-                        class="btn btn-sm btn-circle btn-ghost absolute right-2 top-2"
-                        onclick="document.getElementById('modal_eliminar_divisa_{{ divisa.pk }}').close()">
-                    ✕
-                </button>
-            </form>
-            <h3 class="font-bold text-lg text-red-600 mb-4">¿Eliminar Divisa?</h3>
-            <p class="mb-6 text-gray-700">
-                ¿Estás seguro que deseas eliminar la divisa <span class="font-semibold">{{ divisa.codigo }} - {{ divisa.nombre }}</span>?
-            </p>
-            <form method="post" action="{% url 'operaciones:delete_divisa' divisa.pk %}">
-                {% csrf_token %}
-                <div class="modal-action mt-4 flex justify-end space-x-2">
-                    <button type="submit" class="btn btn-error">Eliminar</button>
-                    <button type="button"
-                            class="btn"
-                            onclick="document.getElementById('modal_eliminar_divisa_{{ divisa.pk }}').close()">
-                        Cancelar
-                    </button>
-                </div>
-            </form>
-        </div>
-    </dialog>
-    {% empty %}
-    <tr>
-        <td colspan="5" class="text-center py-12">
-            <div class="flex flex-col items-center justify-center text-gray-400">
-                <svg class="w-16 h-16 mb-4" fill="none" stroke="currentColor" viewBox="0 0 24 24">
-                    <path stroke-linecap="round" stroke-linejoin="round" stroke-width="1.5" d="M12 9v3.75m9-.75a9 9 0 11-18 0 9 9 0 0118 0zm-9 3.75h.008v.008H12v-.008z"></path>
-                </svg>
-                <p class="text-xl font-medium mb-2">No hay Divisas registradas</p>
-            </div>
-        </td>
-    </tr>
-    {% endfor %}
-</tbody>
-=======
                         {% for divisa in object_list %}
                             <tr class="border-b border-gray-200 last:border-0 hover:bg-gray-50 transition-colors duration-200">
                                 <td class="p-4">{{ divisa.codigo }}</td>
@@ -320,26 +179,17 @@
                             </tr>
                         {% endfor %}
                     </tbody>
->>>>>>> fbc5779d
                 </table>
             </div>
         </div>
     </div>
-<<<<<<< HEAD
-    
-=======
->>>>>>> fbc5779d
     <!-- Modal para crear divisa -->
     <dialog id="modal_crear_divisa" class="modal modal-bottom sm:modal-middle">
         <div class="modal-box w-full max-w-sm rounded-box shadow-2xl bg-white p-6">
             <h3 class="font-bold text-lg text-blue-800 mb-4">Crear Divisa</h3>
-<<<<<<< HEAD
-            <form id="crear-divisa-form" method="POST" action="{% url 'operaciones:crear_divisa' %}">
-=======
             <form id="crear-divisa-form"
                   method="POST"
                   action="{% url 'operaciones:crear_divisa' %}">
->>>>>>> fbc5779d
                 {% csrf_token %}
                 <div class="form-control w-full mb-4 relative">
                     <label class="label">
@@ -352,16 +202,10 @@
                            maxlength="3"
                            class="input input-bordered w-full"
                            placeholder="Ej. USD, EUR, PYG">
-<<<<<<< HEAD
-                    <ul id="suggestions-modal" class="bg-white border border-gray-300 rounded-lg shadow-lg max-h-48 overflow-y-auto z-10 hidden absolute w-full mt-2"></ul>
-                </div>
-
-=======
                     <ul id="suggestions-modal"
                         class="bg-white border border-gray-300 rounded-lg shadow-lg max-h-48 overflow-y-auto z-10 hidden absolute w-full mt-2">
                     </ul>
                 </div>
->>>>>>> fbc5779d
                 <div class="form-control w-full mb-4">
                     <label class="label">
                         <span class="label-text">Nombre</span>
@@ -372,10 +216,6 @@
                            readonly
                            class="input input-bordered w-full bg-gray-100 cursor-not-allowed">
                 </div>
-<<<<<<< HEAD
-
-=======
->>>>>>> fbc5779d
                 <div class="form-control w-full mb-4">
                     <label class="label">
                         <span class="label-text">Símbolo</span>
@@ -385,7 +225,6 @@
                            id="id_simbolo_modal"
                            readonly
                            class="input input-bordered w-full bg-gray-100 cursor-not-allowed">
-<<<<<<< HEAD
                 </div>
                 <div class="form-control w-full mb-4">
                     <label class="label">
@@ -396,22 +235,7 @@
                         <option value="inactiva">Inactiva</option>
                     </select>
                 </div>
-                
                 <div id="form-errors" class="text-error text-sm hidden"></div>
-
-=======
-                </div>
-                <div class="form-control w-full mb-4">
-                    <label class="label">
-                        <span class="label-text">Estado</span>
-                    </label>
-                    <select name="estado" class="select select-bordered w-full" required>
-                        <option value="activa" selected>Activa</option>
-                        <option value="inactiva">Inactiva</option>
-                    </select>
-                </div>
-                <div id="form-errors" class="text-error text-sm hidden"></div>
->>>>>>> fbc5779d
                 <div class="modal-action flex justify-end items-center mt-6">
                     <button type="button" class="btn btn-sm btn-outline close-modal-btn">Cancelar</button>
                     <button type="submit" class="btn btn-sm btn-primary ml-2">Guardar</button>
@@ -419,11 +243,7 @@
             </form>
         </div>
         <script>
-<<<<<<< HEAD
-            document.addEventListener('DOMContentLoaded', () => {                
-=======
             document.addEventListener('DOMContentLoaded', () => {
->>>>>>> fbc5779d
                 const form = document.getElementById('crear-divisa-form');
                 const codigoInput = document.getElementById('id_codigo_modal');
                 const nombreInput = document.getElementById('id_nombre_modal');
@@ -458,19 +278,11 @@
 
                 const fetchCurrencies = async () => {
                     try {
-<<<<<<< HEAD
-                        const apiUrl = "/operaciones/admin/divisas/api/";                        
-                        const response = await fetch(apiUrl);                        
-                        if (!response.ok) throw new Error('Network response was not ok');
-                        
-                        allCurrencies = await response.json();                        
-=======
                         const apiUrl = "/operaciones/admin/divisas/api/";
                         const response = await fetch(apiUrl);
                         if (!response.ok) throw new Error('Network response was not ok');
 
                         allCurrencies = await response.json();
->>>>>>> fbc5779d
                     } catch (error) {
                         console.error("Error fetching currencies:", error);
                         clearFields();
@@ -479,11 +291,7 @@
 
                 codigoInput.addEventListener('input', (e) => {
                     const query = e.target.value.trim().toUpperCase();
-<<<<<<< HEAD
-                    
-=======
-
->>>>>>> fbc5779d
+
                     suggestionsList.innerHTML = '';
                     clearFields();
 
@@ -497,17 +305,10 @@
                     }
 
                     const filteredCurrencies = allCurrencies.filter(currency =>
-<<<<<<< HEAD
-                        currency.codigo && currency.codigo.toUpperCase().includes(query) || 
-                        (currency.nombre && currency.nombre.toUpperCase().includes(query))
-                    );
-                    
-=======
                         currency.codigo && currency.codigo.toUpperCase().includes(query) ||
                         (currency.nombre && currency.nombre.toUpperCase().includes(query))
                     );
 
->>>>>>> fbc5779d
                     if (filteredCurrencies.length > 0) {
                         filteredCurrencies.forEach(currency => {
                             const li = document.createElement('li');
@@ -534,11 +335,7 @@
                 });
 
                 const updateCurrencyTable = (divisa) => {
-<<<<<<< HEAD
-                     window.location.reload(); 
-=======
                      window.location.reload();
->>>>>>> fbc5779d
                 };
 
                 form.addEventListener('submit', async (e) => {
@@ -547,11 +344,7 @@
 
                     const formData = new FormData(form);
 
-<<<<<<< HEAD
-                    try {                        
-=======
                     try {
->>>>>>> fbc5779d
                         const response = await fetch("{% url 'operaciones:crear_divisa' %}", {
                             method: 'POST',
                             body: formData,
@@ -564,19 +357,11 @@
                         const data = await response.json();
 
                         if (response.ok && data.success) {
-<<<<<<< HEAD
-                            
+
                             closeModal();
-                            
+
                             updateCurrencyTable(data.divisa);
-                            
-=======
-
-                            closeModal();
-
-                            updateCurrencyTable(data.divisa);
-
->>>>>>> fbc5779d
+
                         } else {
                             let errorHtml = '';
                             if (data.errors) {
