--- conflicted
+++ resolved
@@ -1,10 +1,11 @@
 from decimal import Decimal
+
+from django.contrib.auth.models import Group
+from django.test import Client, TestCase
+from django.urls import reverse
 
 from apps.operaciones.models import Divisa, TasaCambio
 from apps.usuarios.models import Usuario
-from django.contrib.auth.models import Group
-from django.test import Client, TestCase
-from django.urls import reverse
 
 
 class TasaCambioListarTest(TestCase):
@@ -42,12 +43,6 @@
         )
 
     def test_tasa_cambio_listar(self):
-<<<<<<< HEAD
-        # Force login with admin user
-        self.client.force_login(self.usuario_admin)
-        response = self.client.get(reverse("operaciones:tasa_cambio_listar"))
-=======
         response = self.client.get(reverse("tasa_cambio_listar"))
->>>>>>> e715a652
         self.assertEqual(response.status_code, 200)
         self.assertIn("tasas_de_cambio", response.context)