from apps.operaciones.models import Divisa
from apps.usuarios.models import Usuario
from django.contrib.auth.models import Group
from django.test import Client, TestCase
from django.urls import reverse


class DivisaListarTest(TestCase):
    @classmethod
    def setUpTestData(cls):
        cls.client = Client()
        # Crear grupo y usuario administrador para las pruebas
        cls.grupo_admin = Group.objects.get_or_create(name="Administrador")[0]
        cls.usuario_admin = Usuario.objects.create(
            email="admin@test.com", nombre="Admin Test", password="testpass", activo=True
        )
        cls.usuario_admin.groups.add(cls.grupo_admin)

        # Crear las divisas necesarias solo una vez
        cls.divisa_destino, _ = Divisa.objects.get_or_create(
            codigo="PYG",
            defaults={"nombre": "Guaraní", "simbolo": "₲", "estado": "activa"},
        )
        cls.divisa_usd, _ = Divisa.objects.get_or_create(
            codigo="USD", defaults={"nombre": "Dólar", "simbolo": "$", "estado": "activa"}
        )
        cls.divisa_eur, _ = Divisa.objects.get_or_create(
            codigo="EUR", defaults={"nombre": "Euro", "simbolo": "€", "estado": "activa"}
        )

    def test_divisa_listar(self):
<<<<<<< HEAD
        # Login with admin user
        self.client.force_login(self.usuario_admin)
        response = self.client.get(reverse("operaciones:divisa_listar"))
=======
        response = self.client.get(reverse("divisa_list"))
>>>>>>> e715a652
        self.assertEqual(response.status_code, 200)
        self.assertContains(response, "Dólar")
        self.assertContains(response, "Euro")

        divisas = response.context["object_list"]
        # Verificar que están ordenadas por código
        self.assertEqual(
            list(divisas.values_list("codigo", flat=True)),
            sorted(divisas.values_list("codigo", flat=True)),
        )<|MERGE_RESOLUTION|>--- conflicted
+++ resolved
@@ -1,8 +1,9 @@
-from apps.operaciones.models import Divisa
-from apps.usuarios.models import Usuario
 from django.contrib.auth.models import Group
 from django.test import Client, TestCase
 from django.urls import reverse
+
+from apps.operaciones.models import Divisa
+from apps.usuarios.models import Usuario
 
 
 class DivisaListarTest(TestCase):
@@ -29,13 +30,7 @@
         )
 
     def test_divisa_listar(self):
-<<<<<<< HEAD
-        # Login with admin user
-        self.client.force_login(self.usuario_admin)
-        response = self.client.get(reverse("operaciones:divisa_listar"))
-=======
         response = self.client.get(reverse("divisa_list"))
->>>>>>> e715a652
         self.assertEqual(response.status_code, 200)
         self.assertContains(response, "Dólar")
         self.assertContains(response, "Euro")
