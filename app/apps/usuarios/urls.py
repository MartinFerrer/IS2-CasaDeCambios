--- conflicted
+++ resolved
@@ -7,8 +7,5 @@
 urlpatterns = [
     path("", views.ejemplo, name="ejemplo"),
     path("configuracion/", views.configuracion_usuario, name="configuracion_usuario"),
-<<<<<<< HEAD
-=======
     path("editar/", views.editar_perfil, name="editar_perfil"),
->>>>>>> b0ac62b6
 ]