--- conflicted
+++ resolved
@@ -1,6 +1,3 @@
-<<<<<<< HEAD
-# Create your models here.
-=======
 from django.conf import settings
 from django.contrib.auth.models import AbstractBaseUser, BaseUserManager, PermissionsMixin
 from django.db import models
@@ -72,5 +69,4 @@
     usuarios = models.ManyToManyField(settings.AUTH_USER_MODEL, related_name="clientes")
 
     def __str__(self):
-        return self.nombre
->>>>>>> 7a0fd5e5
+        return self.nombre