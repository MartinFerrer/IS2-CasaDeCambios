"""Django settings for global_exchange_django project.MIDDLEWARE = [
    "django.middleware.security.SecurityMiddleware",
    "django.contrib.sessions.middleware.SessionMiddleware",
    "django.middleware.common.CommonMiddleware",
    "django.middleware.csrf.CsrfViewMiddleware",
    "django.contrib.auth.middleware.AuthenticationMiddleware",
    "django.contrib.messages.middleware.MessageMiddleware",
    "django.middleware.clickjacking.XFrameOptionsMiddleware",
]ed by 'django-admin startproject' using Django 5.2.5.

For more information on this file, see
https://docs.djangoproject.com/en/5.2/topics/settings/

For the full list of settings and their values, see
https://docs.djangoproject.com/en/5.2/ref/settings/
"""

import os
<<<<<<< HEAD
from datetime import timedelta
=======
from decimal import Decimal
>>>>>>> aecc94b5
from pathlib import Path

import dj_database_url
from celery.schedules import crontab
from environ import Env

env = Env()

BASE_DIR = Path(__file__).resolve().parent.parent


SECRET_KEY = env.str("SECRET_KEY")

DEBUG = env.bool("DEBUG", default=False)

ALLOWED_HOSTS = env.list("ALLOWED_HOSTS")

INSTALLED_APPS = [
    "django.contrib.admin",
    "django.contrib.auth",
    "django.contrib.contenttypes",
    "django.contrib.sessions",
    "django.contrib.messages",
    "django.contrib.staticfiles",
    "apps.operaciones",
    "apps.panel_admin",
    "apps.presentacion",
    "apps.reportes",
    "apps.seguridad",
    "apps.stock",
    "apps.tauser",
    "apps.transacciones",
    "apps.usuarios",
]

MIDDLEWARE = [
    "django.middleware.security.SecurityMiddleware",
    "whitenoise.middleware.WhiteNoiseMiddleware",
    "django.contrib.sessions.middleware.SessionMiddleware",
    "django.middleware.common.CommonMiddleware",
    "django.middleware.csrf.CsrfViewMiddleware",
    "django.contrib.auth.middleware.AuthenticationMiddleware",
    "django.contrib.messages.middleware.MessageMiddleware",
    "django.middleware.clickjacking.XFrameOptionsMiddleware",
    "apps.seguridad.middleware.ClienteMiddleware",
]

ROOT_URLCONF = "global_exchange_django.urls"

TEMPLATES = [
    {
        "BACKEND": "django.template.backends.django.DjangoTemplates",
        "DIRS": [
            BASE_DIR / "templates",
            BASE_DIR / "apps" / "operaciones" / "templates",
            BASE_DIR / "apps" / "panel_admin" / "templates",
            BASE_DIR / "apps" / "presentacion" / "templates",
            BASE_DIR / "apps" / "reportes" / "templates",
            BASE_DIR / "apps" / "seguridad" / "templates",
            BASE_DIR / "apps" / "stock" / "templates",
            BASE_DIR / "apps" / "tauser" / "templates",
            BASE_DIR / "apps" / "transacciones" / "templates",
            BASE_DIR / "apps" / "usuarios" / "templates",
        ],
        "APP_DIRS": True,
        "OPTIONS": {
            "context_processors": [
                "django.template.context_processors.request",
                "django.contrib.auth.context_processors.auth",
                "django.contrib.messages.context_processors.messages",
                "apps.seguridad.context_processors.user_context",
            ],
        },
    },
]

WSGI_APPLICATION = "global_exchange_django.wsgi.application"

DATABASES = {
    "default": {
        "ENGINE": env.str("SQL_ENGINE", default="django.db.backends.sqlite3"),
        "NAME": env.str("SQL_DATABASE", default=BASE_DIR / "db.sqlite3"),
        "USER": env.str("SQL_USER", default="user"),
        "PASSWORD": env.str("SQL_PASSWORD", default="password"),
        "HOST": env.str("SQL_HOST", default="localhost"),
        "PORT": env.str("SQL_PORT", default="5432"),
    },
}

# Override database config with DATABASE_URL if present (for Heroku)
database_url = os.environ.get("DATABASE_URL")
if database_url:
    DATABASES["default"] = dj_database_url.parse(database_url)

# Custom user model
# https://docs.djangoproject.com/en/3.0/topics/auth/customizing/#using-a-custom-user-model-when-starting-a-project

AUTH_USER_MODEL = "usuarios.Usuario"

# Validaciones comentadas para facilitar testing y desarrollo
AUTH_PASSWORD_VALIDATORS = [
    # {
    #     "NAME": "django.contrib.auth.password_validation.UserAttributeSimilarityValidator",
    # },
    # {
    #     "NAME": "django.contrib.auth.password_validation.MinimumLengthValidator",
    # },
    # {
    #     "NAME": "django.contrib.auth.password_validation.CommonPasswordValidator",
    # },
    # {
    #     "NAME": "django.contrib.auth.password_validation.NumericPasswordValidator",
    # },
]

LANGUAGE_CODE = "es-PY"  # Español de Paraguay

USE_L10N = True  # Habilitar localización de formatos de número, fecha, etc.

USE_THOUSAND_SEPARATOR = True

# Forzar localización incluso en DEBUG=True
FORMAT_MODULE_PATH = [
    "global_exchange_django.locale",
]

# Directorio de locales personalizados
LOCALE_PATHS = [
    BASE_DIR / "global_exchange_django" / "locale",
]

STATIC_URL = "static/"
STATICFILES_DIRS = [BASE_DIR / "static"]
STATIC_ROOT = BASE_DIR / "staticfiles"  # For production collectstatic

# Whitenoise configuration for serving static files in production
STATICFILES_STORAGE = "whitenoise.storage.CompressedManifestStaticFilesStorage"

# Default primary key field type
# https://docs.djangoproject.com/en/5.2/ref/settings/#default-auto-field

DEFAULT_AUTO_FIELD = "django.db.models.BigAutoField"
AUTH_USER_MODEL = "usuarios.Usuario"


EMAIL_BACKEND = "django.core.mail.backends.smtp.EmailBackend"
EMAIL_HOST = "smtp.gmail.com"  # Cambiar si se usa otro proveedor
EMAIL_PORT = 587
EMAIL_USE_TLS = True

EMAIL_HOST_USER = env.str("EMAIL_USER", default="NO_CONFIGURADO")
EMAIL_HOST_PASSWORD = env.str("EMAIL_PASSWORD", default="NO_CONFIGURADO")
DEFAULT_FROM_EMAIL = env.str("EMAIL_USER", default="NO_CONFIGURADO")

# CSRF trusted origins for reverse proxy
CSRF_TRUSTED_ORIGINS = [
    "http://localhost",
    "http://127.0.0.1",
    "https://localhost",
    "https://127.0.0.1",
    "http://localhost:8000",  # Dev environment
    "http://localhost:8080",  # Prod environment (nginx)
    "https://localhost:4443",  # Prod environment (nginx HTTPS)
    "https://global-exchange-2000226d6e82.herokuapp.com",
]

# Use X-Forwarded-Proto header to detect HTTPS
SECURE_PROXY_SSL_HEADER = ("HTTP_X_FORWARDED_PROTO", "https")

# Use forwarded headers for correct URL generation behind proxy
USE_X_FORWARDED_HOST = True
USE_X_FORWARDED_PORT = True

# Custom error views for CSRF failures
CSRF_FAILURE_VIEW = "global_exchange_django.views.csrf_failure"

# Configuration for session cookie name (customizable via .env)
_session_cookie_from_env = env.str("SESSION_COOKIE_NAME", default=None)
if _session_cookie_from_env:
    SESSION_COOKIE_NAME = _session_cookie_from_env
else:
    if DEBUG:
        # Prevent the browser from overwriting the session cookie used in production
        SESSION_COOKIE_NAME = "sessionid_dev"
    else:
        SESSION_COOKIE_NAME = "sessionid"

if not DEBUG:
    # HTTPS settings
    SECURE_SSL_REDIRECT = os.environ.get("SECURE_SSL_REDIRECT", "False").lower() == "true"

    # Cookie security
    SESSION_COOKIE_SECURE = os.environ.get("SESSION_COOKIE_SECURE", "False").lower() == "true"
    CSRF_COOKIE_SECURE = os.environ.get("CSRF_COOKIE_SECURE", "False").lower() == "true"

    # Additional security headers
    SECURE_BROWSER_XSS_FILTER = True
    SECURE_CONTENT_TYPE_NOSNIFF = True
    X_FRAME_OPTIONS = "DENY"

<<<<<<< HEAD
# Celery
CELERY_BROKER_URL = os.environ.get("CELERY_BROKER_URL", "redis://localhost:6379/0")
CELERY_RESULT_BACKEND = os.environ.get("CELERY_RESULT_BACKEND", CELERY_BROKER_URL)
CELERY_ACCEPT_CONTENT = ["json"]
CELERY_TASK_SERIALIZER = "json"
CELERY_RESULT_SERIALIZER = "json"
TIME_ZONE = env.str("TIME_ZONE", default="America/Argentina/Buenos_Aires")
CELERY_TIMEZONE = TIME_ZONE

CELERY_BEAT_SCHEDULE = {
    # ------------------------------------------------------------------
    # --- TAREA DIARIA ORIGINAL ---
    # "notifs-diarias-prod": {
    #     "task": "apps.usuarios.tasks.send_grouped_notifications",
    #     "schedule": crontab(hour=8, minute=0),
    #     "args": ("diario",),
    # },
    # ------------------------------------------------------------------
    # --- TAREA DIARIA DE PRUEBA: SE EJECUTA CADA 2 MINUTOS ---
    "notifs-diarias-test": {
        "task": "apps.usuarios.tasks.send_grouped_notifications",
        # Cambiamos crontab por timedelta para que se ejecute a menudo.
        "schedule": timedelta(seconds=5),  # ¡Se disparará cada 5 segundos!
        "args": ("diario",),
    },
    "notifs-semanales": {
        "task": "apps.usuarios.tasks.send_grouped_notifications",
        "schedule": crontab(hour=8, minute=0, day_of_week=0),
        "args": ("semanal",),
    },
    "notifs-mensuales": {
        "task": "apps.usuarios.tasks.send_grouped_notifications",
        "schedule": crontab(hour=8, minute=0, day_of_month=1),
        "args": ("mensual",),
    },
}
=======

# =============================================================================
# STRIPE CONFIGURATION
# =============================================================================

# Stripe API Keys (con valores por defecto para CI/documentación)
STRIPE_PUBLISHABLE_KEY = env.str("STRIPE_PUBLISHABLE_KEY", default="pk_test_fake_key_for_ci")
STRIPE_SECRET_KEY = env.str("STRIPE_SECRET_KEY", default="sk_test_fake_key_for_ci")
STRIPE_WEBHOOK_SECRET = env.str("STRIPE_WEBHOOK_SECRET", default="")

# Configuración de comisiones Stripe
STRIPE_COMMISSION_RATE = Decimal("2.9")  # 2.9% comisión variable para pagos internacionales
STRIPE_FIXED_FEE_USD = Decimal("0.30")  # 0.30 USD comisión fija por transacción exitosa

# Configuración adicional de Stripe
STRIPE_CURRENCY_DEFAULT = "USD"  # Moneda por defecto para pagos internacionales
>>>>>>> aecc94b5
<|MERGE_RESOLUTION|>--- conflicted
+++ resolved
@@ -16,11 +16,8 @@
 """
 
 import os
-<<<<<<< HEAD
 from datetime import timedelta
-=======
 from decimal import Decimal
->>>>>>> aecc94b5
 from pathlib import Path
 
 import dj_database_url
@@ -221,7 +218,6 @@
     SECURE_CONTENT_TYPE_NOSNIFF = True
     X_FRAME_OPTIONS = "DENY"
 
-<<<<<<< HEAD
 # Celery
 CELERY_BROKER_URL = os.environ.get("CELERY_BROKER_URL", "redis://localhost:6379/0")
 CELERY_RESULT_BACKEND = os.environ.get("CELERY_RESULT_BACKEND", CELERY_BROKER_URL)
@@ -258,7 +254,6 @@
         "args": ("mensual",),
     },
 }
-=======
 
 # =============================================================================
 # STRIPE CONFIGURATION
@@ -274,5 +269,4 @@
 STRIPE_FIXED_FEE_USD = Decimal("0.30")  # 0.30 USD comisión fija por transacción exitosa
 
 # Configuración adicional de Stripe
-STRIPE_CURRENCY_DEFAULT = "USD"  # Moneda por defecto para pagos internacionales
->>>>>>> aecc94b5
+STRIPE_CURRENCY_DEFAULT = "USD"  # Moneda por defecto para pagos internacionales