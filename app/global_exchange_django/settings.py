--- conflicted
+++ resolved
@@ -16,10 +16,7 @@
 """
 
 import os
-<<<<<<< HEAD
-=======
 from decimal import Decimal
->>>>>>> b0ac62b6
 from pathlib import Path
 
 import dj_database_url
@@ -136,21 +133,7 @@
 
 LANGUAGE_CODE = "es-PY"  # Español de Paraguay
 
-<<<<<<< HEAD
-# Internationalization
-# https://docs.djangoproject.com/en/5.2/topics/i18n/
-
-LANGUAGE_CODE = "en-us"
-
-# Forzar localización incluso en DEBUG=True
-FORMAT_MODULE_PATH = [
-    "global_exchange_django.locale",
-]
-
-USE_I18N = True
-=======
 USE_L10N = True  # Habilitar localización de formatos de número, fecha, etc.
->>>>>>> b0ac62b6
 
 USE_THOUSAND_SEPARATOR = True
 
@@ -184,13 +167,7 @@
 EMAIL_USE_TLS = True
 
 EMAIL_HOST_USER = env.str("EMAIL_USER", default="NO_CONFIGURADO")
-<<<<<<< HEAD
-EMAIL_HOST_PASSWORD = env.str(
-    "EMAIL_PASSWORD", default="NO_CONFIGURADO"
-)  # usa una contraseña de app si usas 2FA
-=======
 EMAIL_HOST_PASSWORD = env.str("EMAIL_PASSWORD", default="NO_CONFIGURADO")
->>>>>>> b0ac62b6
 DEFAULT_FROM_EMAIL = env.str("EMAIL_USER", default="NO_CONFIGURADO")
 
 # CSRF trusted origins for reverse proxy
@@ -215,18 +192,6 @@
 # Custom error views for CSRF failures
 CSRF_FAILURE_VIEW = "global_exchange_django.views.csrf_failure"
 
-<<<<<<< HEAD
-if not DEBUG:
-    # HTTPS settings
-    SECURE_SSL_REDIRECT = (
-        os.environ.get("SECURE_SSL_REDIRECT", "False").lower() == "true"
-    )
-
-    # Cookie security
-    SESSION_COOKIE_SECURE = (
-        os.environ.get("SESSION_COOKIE_SECURE", "False").lower() == "true"
-    )
-=======
 # Configuration for session cookie name (customizable via .env)
 _session_cookie_from_env = env.str("SESSION_COOKIE_NAME", default=None)
 if _session_cookie_from_env:
@@ -240,19 +205,19 @@
 
 if not DEBUG:
     # HTTPS settings
-    SECURE_SSL_REDIRECT = os.environ.get("SECURE_SSL_REDIRECT", "False").lower() == "true"
+    SECURE_SSL_REDIRECT = (
+        os.environ.get("SECURE_SSL_REDIRECT", "False").lower() == "true"
+    )
 
     # Cookie security
-    SESSION_COOKIE_SECURE = os.environ.get("SESSION_COOKIE_SECURE", "False").lower() == "true"
->>>>>>> b0ac62b6
+    SESSION_COOKIE_SECURE = (
+        os.environ.get("SESSION_COOKIE_SECURE", "False").lower() == "true"
+    )
     CSRF_COOKIE_SECURE = os.environ.get("CSRF_COOKIE_SECURE", "False").lower() == "true"
 
     # Additional security headers
     SECURE_BROWSER_XSS_FILTER = True
     SECURE_CONTENT_TYPE_NOSNIFF = True
-<<<<<<< HEAD
-    X_FRAME_OPTIONS = "DENY"
-=======
     X_FRAME_OPTIONS = "DENY"
 
 
@@ -261,14 +226,17 @@
 # =============================================================================
 
 # Stripe API Keys (con valores por defecto para CI/documentación)
-STRIPE_PUBLISHABLE_KEY = env.str("STRIPE_PUBLISHABLE_KEY", default="pk_test_fake_key_for_ci")
+STRIPE_PUBLISHABLE_KEY = env.str(
+    "STRIPE_PUBLISHABLE_KEY", default="pk_test_fake_key_for_ci"
+)
 STRIPE_SECRET_KEY = env.str("STRIPE_SECRET_KEY", default="sk_test_fake_key_for_ci")
 STRIPE_WEBHOOK_SECRET = env.str("STRIPE_WEBHOOK_SECRET", default="")
 
 # Configuración de comisiones Stripe
-STRIPE_COMMISSION_RATE = Decimal("2.9")  # 2.9% comisión variable para pagos internacionales
+STRIPE_COMMISSION_RATE = Decimal(
+    "2.9"
+)  # 2.9% comisión variable para pagos internacionales
 STRIPE_FIXED_FEE_USD = Decimal("0.30")  # 0.30 USD comisión fija por transacción exitosa
 
 # Configuración adicional de Stripe
-STRIPE_CURRENCY_DEFAULT = "USD"  # Moneda por defecto para pagos internacionales
->>>>>>> b0ac62b6
+STRIPE_CURRENCY_DEFAULT = "USD"  # Moneda por defecto para pagos internacionales