--- conflicted
+++ resolved
@@ -1,168 +1,162 @@
 {# templates/includes/header_admin.html #}
 <header class="bg-blue-600 text-white shadow-lg p-4">
-<<<<<<< HEAD
-    <div class="container mx-auto flex flex-wrap justify-between items-center">
-        <div class="flex items-center">
-            <a href="{% url 'panel_inicio' %}" class="text-xl font-bold">Global Exchange - Admin</a>
-=======
-  <div class="container mx-auto flex flex-wrap justify-between items-center">
-    <div class="flex items-center">
-      <a href="{% url 'panel_inicio' %}" class="text-xl font-bold">Global Exchange</a>
-    </div>
-    <div class="lg:hidden">
-      <button class="btn btn-ghost"
-              onclick="document.getElementById('sidebar_menu').showModal()">
-        <svg xmlns="http://www.w3.org/2000/svg"
-             class="h-6 w-6"
-             fill="none"
-             viewBox="0 0 24 24"
-             stroke="currentColor">
-          <path stroke-linecap="round" stroke-linejoin="round" stroke-width="2" d="M4 6h16M4 12h16M4 18h16" />
-        </svg>
-      </button>
-    </div>
-    <nav class="hidden lg:flex items-center space-x-6">
-      <a href="{% url 'panel_inicio' %}"
-         class="hover:text-blue-200 transition-colors">Inicio</a>
-      <a href="{% url 'usuario_listar' %}"
-         class="hover:text-blue-200 transition-colors">Usuarios</a>
-      <a href="{% url 'rol_listar' %}"
-         class="hover:text-blue-200 transition-colors">Roles</a>
-      <a href="{% url 'cliente_listar' %}"
-         class="hover:text-blue-200 transition-colors">Clientes</a>
-      <a href="{% url 'asociar_cliente_usuario_form' %}"
-         class="hover:text-blue-200 transition-colors">Asociar Cliente a Usuario</a>
-      <div class="dropdown dropdown-end ml-6">
-        <label tabindex="0" class="btn btn-ghost btn-circle avatar">
-          <div class="w-10 rounded-full bg-blue-300 flex items-center justify-center">
-            <span class="text-lg font-bold text-white">{{ request.user.nombre|default:'U'|first|upper }}</span>
-          </div>
-        </label>
-        <ul tabindex="0"
-            class="mt-3 z-[1] p-2 shadow menu menu-sm dropdown-content bg-base-100 rounded-box w-52 text-blue-800">
-          <li class="p-2 border-b border-gray-200">
-            <span class="font-semibold">{{ request.user.nombre|default:'Usuario' }}</span>
-            <span class="text-xs">{{ request.user.email|default:'Sin email' }}</span>
-          </li>
-          <li>
-            <a>Mi Perfil</a>
-          </li>
-          <li>
-            <a href="{% url 'panel_inicio' %}" class="text-red-500">Cerrar Sesión</a>
-          </li>
-        </ul>
+   <div class="container mx-auto flex flex-wrap justify-between items-center">
+      <div class="flex items-center">
+         <a href="{% url 'panel_inicio' %}" class="text-xl font-bold">Global Exchange</a>
       </div>
-    </nav>
-  </div>
-  {# Sidebar móvil (idéntico al que ya usas) #}
-  <dialog id="sidebar_menu" class="modal">
-    <div class="modal-box w-full max-w-xs p-0 rounded-lg shadow-lg">
-      <form method="dialog">
-        <button type="button"
-                class="btn btn-sm btn-circle btn-ghost absolute right-2 top-2"
-                onclick="document.getElementById('sidebar_menu').close()">✕</button>
-      </form>
-      <nav class="menu p-4 text-blue-800">
-        <a href="{% url 'panel_inicio' %}"
-           class="mb-3 block py-2 px-3 rounded hover:bg-blue-100 transition">Inicio</a>
-        <a href="{% url 'usuario_listar' %}"
-           class="mb-3 block py-2 px-3 rounded hover:bg-blue-100 transition">Usuarios</a>
-        <a href="{% url 'rol_listar' %}"
-           class="mb-3 block py-2 px-3 rounded hover:bg-blue-100 transition">Roles</a>
-        <a href="{% url 'cliente_listar' %}"
-           class="mb-3 block py-2 px-3 rounded hover:bg-blue-100 transition">Clientes</a>
-        <a href="{% url 'asociar_cliente_usuario_form' %}"
-           class="mb-3 block py-2 px-3 rounded hover:bg-blue-100 transition">Asociar Cliente a Usuario</a>
-        <div class="border-t my-3"></div>
-        <div class="mb-3 flex items-center space-x-2">
-          <div class="w-8 h-8 rounded-full bg-blue-300 flex items-center justify-center">
-            <span class="text-base font-bold text-white">{{ request.user.nombre|default:'U'|first|upper }}</span>
-          </div>
-          <div>
-            <span class="font-semibold block">{{ request.user.nombre|default:'Usuario' }}</span>
-            <span class="text-xs block">{{ request.user.email|default:'Sin email' }}</span>
-          </div>
->>>>>>> 7a0fd5e5
-        </div>
-        <div class="lg:hidden">
-            <button class="btn btn-ghost"
-                    onclick="document.getElementById('sidebar_menu').showModal()">
-                <svg xmlns="http://www.w3.org/2000/svg"
-                     class="h-6 w-6"
-                     fill="none"
-                     viewBox="0 0 24 24"
-                     stroke="currentColor">
-                    <path stroke-linecap="round" stroke-linejoin="round" stroke-width="2" d="M4 6h16M4 12h16M4 18h16" />
-                </svg>
-            </button>
-        </div>
-        <nav class="hidden lg:flex items-center space-x-6">
+      <div class="lg:hidden">
+         <button class="btn btn-ghost"
+                 onclick="document.getElementById('sidebar_menu').showModal()">
+            <svg xmlns="http://www.w3.org/2000/svg"
+                 class="h-6 w-6"
+                 fill="none"
+                 viewBox="0 0 24 24"
+                 stroke="currentColor">
+               <path stroke-linecap="round" stroke-linejoin="round" stroke-width="2" d="M4 6h16M4 12h16M4 18h16" />
+            </svg>
+         </button>
+      </div>
+      <nav class="hidden lg:flex items-center space-x-6">
+         <a href="{% url 'panel_inicio' %}"
+            class="hover:text-blue-200 transition-colors">Inicio</a>
+         <a href="{% url 'usuario_listar' %}"
+            class="hover:text-blue-200 transition-colors">Usuarios</a>
+         <a href="{% url 'rol_listar' %}"
+            class="hover:text-blue-200 transition-colors">Roles</a>
+         <a href="{% url 'cliente_listar' %}"
+            class="hover:text-blue-200 transition-colors">Clientes</a>
+         <a href="{% url 'asociar_cliente_usuario_form' %}"
+            class="hover:text-blue-200 transition-colors">Asociar Cliente a Usuario</a>
+         <div class="dropdown dropdown-end ml-6">
+            <label tabindex="0" class="btn btn-ghost btn-circle avatar">
+               <div class="w-10 rounded-full bg-blue-300 flex items-center justify-center">
+                  <span class="text-lg font-bold text-white">{{ request.user.nombre|default:'U'|first|upper }}</span>
+               </div>
+            </label>
+            <ul tabindex="0"
+                class="mt-3 z-[1] p-2 shadow menu menu-sm dropdown-content bg-base-100 rounded-box w-52 text-blue-800">
+               <li class="p-2 border-b border-gray-200">
+                  <span class="font-semibold">{{ request.user.nombre|default:'Usuario' }}</span>
+                  <span class="text-xs">{{ request.user.email|default:'Sin email' }}</span>
+               </li>
+               <li>
+                  <a>Mi Perfil</a>
+               </li>
+               <li>
+                  <a href="{% url 'panel_inicio' %}" class="text-red-500">Cerrar Sesión</a>
+               </li>
+            </ul>
+         </div>
+      </nav>
+   </div>
+   {# Sidebar móvil (idéntico al que ya usas) #}
+   <dialog id="sidebar_menu" class="modal">
+      <div class="modal-box w-full max-w-xs p-0 rounded-lg shadow-lg">
+         <form method="dialog">
+            <button type="button"
+                    class="btn btn-sm btn-circle btn-ghost absolute right-2 top-2"
+                    onclick="document.getElementById('sidebar_menu').close()">✕</button>
+         </form>
+         <nav class="menu p-4 text-blue-800">
             <a href="{% url 'panel_inicio' %}"
-               class="hover:text-blue-200 transition-colors">Inicio</a>
+               class="mb-3 block py-2 px-3 rounded hover:bg-blue-100 transition">Inicio</a>
             <a href="{% url 'usuario_listar' %}"
-               class="hover:text-blue-200 transition-colors">Usuarios</a>
+               class="mb-3 block py-2 px-3 rounded hover:bg-blue-100 transition">Usuarios</a>
             <a href="{% url 'rol_listar' %}"
-               class="hover:text-blue-200 transition-colors">Roles</a>
+               class="mb-3 block py-2 px-3 rounded hover:bg-blue-100 transition">Roles</a>
             <a href="{% url 'cliente_listar' %}"
-               class="hover:text-blue-200 transition-colors">Clientes</a>
+               class="mb-3 block py-2 px-3 rounded hover:bg-blue-100 transition">Clientes</a>
             <a href="{% url 'asociar_cliente_usuario_form' %}"
-               class="hover:text-blue-200 transition-colors">Asociar Cliente a Usuario</a>
-            <div class="dropdown dropdown-end ml-6">
-                <label tabindex="0" class="btn btn-ghost btn-circle avatar">
-                    <div class="w-10 rounded-full bg-blue-300 flex items-center justify-center">
+               class="mb-3 block py-2 px-3 rounded hover:bg-blue-100 transition">Asociar Cliente a Usuario</a>
+            <div class="border-t my-3"></div>
+            <div class="mb-3 flex items-center space-x-2">
+               <div class="w-8 h-8 rounded-full bg-blue-300 flex items-center justify-center">
+                  <span class="text-base font-bold text-white">{{ request.user.nombre|default:'U'|first|upper }}</span>
+               </div>
+               <div>
+                  <span class="font-semibold block">{{ request.user.nombre|default:'Usuario' }}</span>
+                  <span class="text-xs block">{{ request.user.email|default:'Sin email' }}</span>
+               </div>
+            </div>
+            <div class="lg:hidden">
+               <button class="btn btn-ghost"
+                       onclick="document.getElementById('sidebar_menu').showModal()">
+                  <svg xmlns="http://www.w3.org/2000/svg"
+                       class="h-6 w-6"
+                       fill="none"
+                       viewBox="0 0 24 24"
+                       stroke="currentColor">
+                     <path stroke-linecap="round" stroke-linejoin="round" stroke-width="2" d="M4 6h16M4 12h16M4 18h16" />
+                  </svg>
+               </button>
+            </div>
+            <nav class="hidden lg:flex items-center space-x-6">
+               <a href="{% url 'panel_inicio' %}"
+                  class="hover:text-blue-200 transition-colors">Inicio</a>
+               <a href="{% url 'usuario_listar' %}"
+                  class="hover:text-blue-200 transition-colors">Usuarios</a>
+               <a href="{% url 'rol_listar' %}"
+                  class="hover:text-blue-200 transition-colors">Roles</a>
+               <a href="{% url 'cliente_listar' %}"
+                  class="hover:text-blue-200 transition-colors">Clientes</a>
+               <a href="{% url 'asociar_cliente_usuario_form' %}"
+                  class="hover:text-blue-200 transition-colors">Asociar Cliente a Usuario</a>
+               <div class="dropdown dropdown-end ml-6">
+                  <label tabindex="0" class="btn btn-ghost btn-circle avatar">
+                     <div class="w-10 rounded-full bg-blue-300 flex items-center justify-center">
                         <span class="text-lg font-bold text-white">{{ request.user.nombre|default:'U'|first|upper }}</span>
-                    </div>
-                </label>
-                <ul tabindex="0"
-                    class="mt-3 z-[1] p-2 shadow menu menu-sm dropdown-content bg-base-100 rounded-box w-52 text-blue-800">
-                    <li class="p-2 border-b border-gray-200">
+                     </div>
+                  </label>
+                  <ul tabindex="0"
+                      class="mt-3 z-[1] p-2 shadow menu menu-sm dropdown-content bg-base-100 rounded-box w-52 text-blue-800">
+                     <li class="p-2 border-b border-gray-200">
                         <span class="font-semibold">{{ request.user.nombre|default:'Usuario' }}</span>
                         <span class="text-xs">{{ request.user.email|default:'Sin email' }}</span>
-                    </li>
-                    <li>
+                     </li>
+                     <li>
                         <a>Mi Perfil</a>
-                    </li>
-                    <li>
+                     </li>
+                     <li>
                         <a href="{% url 'panel_inicio' %}" class="text-red-500">Cerrar Sesión</a>
-                    </li>
-                </ul>
-            </div>
-        </nav>
-    </div>
-    {# Sidebar móvil (idéntico al que ya usas) #}
-    <dialog id="sidebar_menu" class="modal">
-        <div class="modal-box w-full max-w-xs p-0 rounded-lg shadow-lg">
-            <form method="dialog">
-                <button type="button"
-                        class="btn btn-sm btn-circle btn-ghost absolute right-2 top-2"
-                        onclick="document.getElementById('sidebar_menu').close()">✕</button>
-            </form>
-            <nav class="menu p-4 text-blue-800">
-                <a href="{% url 'panel_inicio' %}"
-                   class="mb-3 block py-2 px-3 rounded hover:bg-blue-100 transition">Inicio</a>
-                <a href="{% url 'usuario_listar' %}"
-                   class="mb-3 block py-2 px-3 rounded hover:bg-blue-100 transition">Usuarios</a>
-                <a href="{% url 'rol_listar' %}"
-                   class="mb-3 block py-2 px-3 rounded hover:bg-blue-100 transition">Roles</a>
-                <a href="{% url 'cliente_listar' %}"
-                   class="mb-3 block py-2 px-3 rounded hover:bg-blue-100 transition">Clientes</a>
-                <a href="{% url 'asociar_cliente_usuario_form' %}"
-                   class="mb-3 block py-2 px-3 rounded hover:bg-blue-100 transition">Asociar Cliente a Usuario</a>
-                <div class="border-t my-3"></div>
-                <div class="mb-3 flex items-center space-x-2">
-                    <div class="w-8 h-8 rounded-full bg-blue-300 flex items-center justify-center">
+                     </li>
+                  </ul>
+               </div>
+            </nav>
+         </div>
+         {# Sidebar móvil (idéntico al que ya usas) #}
+         <dialog id="sidebar_menu" class="modal">
+            <div class="modal-box w-full max-w-xs p-0 rounded-lg shadow-lg">
+               <form method="dialog">
+                  <button type="button"
+                          class="btn btn-sm btn-circle btn-ghost absolute right-2 top-2"
+                          onclick="document.getElementById('sidebar_menu').close()">✕</button>
+               </form>
+               <nav class="menu p-4 text-blue-800">
+                  <a href="{% url 'panel_inicio' %}"
+                     class="mb-3 block py-2 px-3 rounded hover:bg-blue-100 transition">Inicio</a>
+                  <a href="{% url 'usuario_listar' %}"
+                     class="mb-3 block py-2 px-3 rounded hover:bg-blue-100 transition">Usuarios</a>
+                  <a href="{% url 'rol_listar' %}"
+                     class="mb-3 block py-2 px-3 rounded hover:bg-blue-100 transition">Roles</a>
+                  <a href="{% url 'cliente_listar' %}"
+                     class="mb-3 block py-2 px-3 rounded hover:bg-blue-100 transition">Clientes</a>
+                  <a href="{% url 'asociar_cliente_usuario_form' %}"
+                     class="mb-3 block py-2 px-3 rounded hover:bg-blue-100 transition">Asociar Cliente a Usuario</a>
+                  <div class="border-t my-3"></div>
+                  <div class="mb-3 flex items-center space-x-2">
+                     <div class="w-8 h-8 rounded-full bg-blue-300 flex items-center justify-center">
                         <span class="text-base font-bold text-white">{{ request.user.nombre|default:'U'|first|upper }}</span>
-                    </div>
-                    <div>
+                     </div>
+                     <div>
                         <span class="font-semibold block">{{ request.user.nombre|default:'Usuario' }}</span>
                         <span class="text-xs block">{{ request.user.email|default:'Sin email' }}</span>
-                    </div>
-                </div>
-                <a href="#"
-                   class="mb-3 block py-2 px-3 rounded hover:bg-blue-100 transition">Mi Perfil</a>
-                <a href="{% url 'panel_inicio' %}"
-                   class="block py-2 px-3 rounded text-red-500 hover:bg-red-100 transition">Cerrar Sesión</a>
-            </nav>
-        </div>
-    </dialog>
-</header>+                     </div>
+                  </div>
+                  <a href="#"
+                     class="mb-3 block py-2 px-3 rounded hover:bg-blue-100 transition">Mi Perfil</a>
+                  <a href="{% url 'panel_inicio' %}"
+                     class="block py-2 px-3 rounded text-red-500 hover:bg-red-100 transition">Cerrar Sesión</a>
+               </nav>
+            </div>
+         </dialog>
+      </header>