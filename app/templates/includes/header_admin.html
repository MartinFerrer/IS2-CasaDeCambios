--- conflicted
+++ resolved
@@ -46,13 +46,10 @@
                        class="hover:bg-blue-700 rounded-md">Tasas de Cambio</a>
                 </li>
                 <li>
-<<<<<<< HEAD
-=======
                     <a href="{% url 'operaciones:tasa_cambio_historial_listar' %}"
                        class="hover:bg-blue-700 rounded-md">Historial de Tasas de Cambio</a>
                 </li>
                 <li>
->>>>>>> efa40ee6
                     <a href="{% url 'configuracion' %}" class="hover:bg-blue-700 rounded-md">Configuración</a>
                 </li>
             </ul>
@@ -105,11 +102,8 @@
                class="mb-3 block py-2 px-3 rounded hover:bg-neutral-200 transition">Divisas</a>
             <a href="{% url 'operaciones:tasa_cambio_listar' %}"
                class="mb-3 block py-2 px-3 rounded hover:bg-neutral-200 transition">Tasas de Cambio</a>
-<<<<<<< HEAD
-=======
             <a href="{% url 'operaciones:tasa_cambio_historial_listar' %}"
                class="mb-3 block py-2 px-3 rounded hover:bg-neutral-200 transition">Historial de Tasas de Cambio</a>
->>>>>>> efa40ee6
             <a href="{% url 'configuracion' %}"
                class="mb-3 block py-2 px-3 rounded hover:bg-neutral-200 transition">Configuración</a>
             <div class="border-t border-neutral-content my-3"></div>
