<header class="navbar bg-blue-700 text-white shadow-lg p-4">
<<<<<<< HEAD
    <div class="container mx-auto flex justify-between items-center">
        <div class="flex-1">
            <a href="{% url 'presentacion:home' %}"
               class="btn btn-ghost text-2xl font-semibold hover:text-white">Global Exchange</a>
        </div>
        <nav class="flex-none hidden lg:flex items-center space-x-4">
            <ul class="menu menu-horizontal px-1">
                <li>
                    <a href="{% url 'transacciones:lista' %}"
                       class="hover:bg-blue-600 rounded-md">Mis transacciones</a>
                </li>
                <li>
                    <a href="{% url 'transacciones:realizar_transaccion' %}"
                       class="hover:bg-blue-600 rounded-md">Realizar Transacción</a>
                </li>
                <li>
                    <a href="{% url 'transacciones:simular_cambio' %}"
                       class="hover:bg-blue-600 rounded-md">Simulador</a>
                </li>
                {% if not request.user.is_authenticated %}
                    <li>
                        <a href="{% url 'seguridad:login' %}"
                           class="hover:bg-blue-600 rounded-md">Iniciar Sesión</a>
                    </li>
                {% endif %}
            </ul>
        </nav>
        {% if request.user.is_authenticated %}
            <div class="flex-none">
                <details class="dropdown dropdown-end">
                    <summary class="btn btn-ghost rounded-btn m-1 hover:text-white flex items-center whitespace-nowrap max-w-xs overflow-hidden">
                        <span class="mr-2 truncate text-white">
                            {{ request.user.nombre|default:'Usuario' }}
                            {% if request.cliente %}({{ request.cliente.nombre }}){% endif %}
                        </span>
                        <svg xmlns="http://www.w3.org/2000/svg"
                             class="h-5 w-5 text-white"
                             viewBox="0 0 20 20"
                             fill="currentColor">
                            <path fill-rule="evenodd" d="M10 9a3 3 0 100-6 3 3 0 000 6zm-7 9a7 7 0 1114 0H3z" clip-rule="evenodd" />
                        </svg>
                    </summary>
                    <ul class="menu dropdown-content bg-blue-700 text-white rounded-box z-10 min-w-[240px] w-auto p-2 shadow-lg">
                        <li>
                            <a class="hover:bg-blue-600">Perfil</a>
                        </li>
                        <li>
                            <a href="{% url 'transacciones:configuracion_medios_pago' %}"
                               class="hover:bg-blue-600">Configuración</a>
                        </li>
                        <!-- Selector de cliente -->
                        <li class="border-t border-white mt-2 pt-2">
                            <div class="w-80">
                                <select id="clienteSelector"
                                        name="cliente_id"
                                        class="select select-bordered w-60 text-black rounded-lg border-gray-300 shadow-lg focus:outline-none focus:ring-2 focus:ring-blue-500">
                                    {% for c in request.user.clientes.all %}
                                        <option value="{{ c.id }}"
                                                {% if request.cliente and request.cliente.id == c.id %}selected{% endif %}>
                                            {{ c.nombre }}
                                        </option>
                                    {% endfor %}
                                </select>
                            </div>
                        </li>
                        <script>
=======
  <div class="container mx-auto flex justify-between items-center">
    <div class="flex-1">
      <a href="{% url 'presentacion:home' %}"
         class="btn btn-ghost text-2xl font-semibold hover:text-white">
        Global Exchange
      </a>
    </div>

    <nav class="flex-none hidden lg:flex items-center space-x-4">
      <ul class="menu menu-horizontal px-1">
        <li>
          <a href="{% url 'presentacion:home' %}"
             class="hover:bg-blue-600 rounded-md">Mis transacciones</a>
        </li>
        <li>
          <a href="{% url 'presentacion:home' %}"
             class="hover:bg-blue-600 rounded-md">Realizar Transacción</a>
        </li>
        {% if not request.user.is_authenticated %}
          <li>
            <a href="{% url 'seguridad:login' %}"
               class="hover:bg-blue-600 rounded-md">Iniciar Sesión</a>
          </li>
        {% endif %}
      </ul>
    </nav>

    {% if request.user.is_authenticated %}
    <div class="flex-none">
      <details class="dropdown dropdown-end">
        <summary class="btn btn-ghost rounded-btn m-1 hover:text-white flex items-center whitespace-nowrap max-w-xs overflow-hidden">
          <span class="mr-2 truncate text-white">
            {{ request.user.nombre|default:'Usuario' }}
            {% if request.cliente %}
              ({{ request.cliente.nombre }})
            {% endif %}
          </span>
          <svg xmlns="http://www.w3.org/2000/svg"
               class="h-5 w-5 text-white"
               viewBox="0 0 20 20"
               fill="currentColor">
            <path fill-rule="evenodd"
                  d="M10 9a3 3 0 100-6 3 3 0 000 6zm-7 9a7 7 0 1114 0H3z"
                  clip-rule="evenodd" />
          </svg>
        </summary>

        <ul class="menu dropdown-content bg-blue-700 text-white rounded-box z-10 min-w-[240px] w-auto p-2 shadow-lg">
          <li>
            <a class="hover:bg-blue-600">Perfil</a>
          </li>
          <li>
            <a href="{% url 'transacciones:configuracion_medios_pago' %}" class="hover:bg-blue-600">
              Configuración
            </a>
          </li>

          <!-- Selector de cliente -->
        <li class="border-t border-white mt-2 pt-2">
          <div class="w-80">
              <select id="clienteSelector"
                      name="cliente_id"
                      class="select select-bordered w-60 text-black rounded-lg border-gray-300 shadow-lg focus:outline-none focus:ring-2 focus:ring-blue-500"
                      {% if not request.user.clientes.exists %}disabled{% endif %}>
                  {% if request.user.clientes.exists %}
                      {% for c in request.user.clientes.all %}
                          <option value="{{ c.id }}"
                                  {% if request.cliente and request.cliente.id == c.id %}selected{% endif %}>
                              {{ c.nombre }}
                          </option>
                      {% endfor %}
                  {% else %}
                      <option selected disabled>No tiene cliente asociado</option>
                  {% endif %}
              </select>
          </div>
      </li>
        <script>
>>>>>>> 9cbab549
            document.getElementById("clienteSelector").addEventListener("change", function() {
                const cliente_id = this.value;

                fetch("{% url 'presentacion:cambiar_cliente' %}", {
                    method: "POST",
                    headers: {
                        "X-CSRFToken": "{{ csrf_token }}",
                        "Content-Type": "application/x-www-form-urlencoded"
                    },
                    body: new URLSearchParams({
                        "cliente_id": cliente_id
                    })
                })
                .then(response => response.json())
                .then(data => {
                    if (data.success) {

                        const currentPath = window.location.pathname;

                        // Detectar si estamos en una vista que necesita cliente_id en URL
                        const regex = /\/configuracion\/cliente\/\d+\//;
                        if (regex.test(currentPath)) {
                            // Reemplazar cliente_id por el nuevo
                            const newPath = currentPath.replace(/\/configuracion\/cliente\/\d+\//, `/configuracion/cliente/${cliente_id}/`);
                            window.location.href = newPath;
                        } else {
                            // Si no hay cliente_id en la URL, recargar la misma página
                            window.location.href = currentPath;
                        }
                    } else {
                        console.error("Error al cambiar cliente");
                    }
                });
            });
                        </script>
                        <li class="border-t border-white mt-2 pt-2">
                            <a href="{% url 'seguridad:logout' %}" class="hover:bg-blue-600">Cerrar Sesión</a>
                        </li>
                    </ul>
                </details>
            </div>
        {% endif %}
    </div>
</header><|MERGE_RESOLUTION|>--- conflicted
+++ resolved
@@ -1,5 +1,4 @@
 <header class="navbar bg-blue-700 text-white shadow-lg p-4">
-<<<<<<< HEAD
     <div class="container mx-auto flex justify-between items-center">
         <div class="flex-1">
             <a href="{% url 'presentacion:home' %}"
@@ -55,97 +54,22 @@
                             <div class="w-80">
                                 <select id="clienteSelector"
                                         name="cliente_id"
-                                        class="select select-bordered w-60 text-black rounded-lg border-gray-300 shadow-lg focus:outline-none focus:ring-2 focus:ring-blue-500">
-                                    {% for c in request.user.clientes.all %}
-                                        <option value="{{ c.id }}"
-                                                {% if request.cliente and request.cliente.id == c.id %}selected{% endif %}>
-                                            {{ c.nombre }}
-                                        </option>
-                                    {% endfor %}
+                                        class="select select-bordered w-60 text-black rounded-lg border-gray-300 shadow-lg focus:outline-none focus:ring-2 focus:ring-blue-500"
+                                        {% if not request.user.clientes.exists %}disabled{% endif %}>
+                                    {% if request.user.clientes.exists %}
+                                        {% for c in request.user.clientes.all %}
+                                            <option value="{{ c.id }}"
+                                                    {% if request.cliente and request.cliente.id == c.id %}selected{% endif %}>
+                                                {{ c.nombre }}
+                                            </option>
+                                        {% endfor %}
+                                    {% else %}
+                                        <option selected disabled>No tiene cliente asociado</option>
+                                    {% endif %}
                                 </select>
                             </div>
                         </li>
                         <script>
-=======
-  <div class="container mx-auto flex justify-between items-center">
-    <div class="flex-1">
-      <a href="{% url 'presentacion:home' %}"
-         class="btn btn-ghost text-2xl font-semibold hover:text-white">
-        Global Exchange
-      </a>
-    </div>
-
-    <nav class="flex-none hidden lg:flex items-center space-x-4">
-      <ul class="menu menu-horizontal px-1">
-        <li>
-          <a href="{% url 'presentacion:home' %}"
-             class="hover:bg-blue-600 rounded-md">Mis transacciones</a>
-        </li>
-        <li>
-          <a href="{% url 'presentacion:home' %}"
-             class="hover:bg-blue-600 rounded-md">Realizar Transacción</a>
-        </li>
-        {% if not request.user.is_authenticated %}
-          <li>
-            <a href="{% url 'seguridad:login' %}"
-               class="hover:bg-blue-600 rounded-md">Iniciar Sesión</a>
-          </li>
-        {% endif %}
-      </ul>
-    </nav>
-
-    {% if request.user.is_authenticated %}
-    <div class="flex-none">
-      <details class="dropdown dropdown-end">
-        <summary class="btn btn-ghost rounded-btn m-1 hover:text-white flex items-center whitespace-nowrap max-w-xs overflow-hidden">
-          <span class="mr-2 truncate text-white">
-            {{ request.user.nombre|default:'Usuario' }}
-            {% if request.cliente %}
-              ({{ request.cliente.nombre }})
-            {% endif %}
-          </span>
-          <svg xmlns="http://www.w3.org/2000/svg"
-               class="h-5 w-5 text-white"
-               viewBox="0 0 20 20"
-               fill="currentColor">
-            <path fill-rule="evenodd"
-                  d="M10 9a3 3 0 100-6 3 3 0 000 6zm-7 9a7 7 0 1114 0H3z"
-                  clip-rule="evenodd" />
-          </svg>
-        </summary>
-
-        <ul class="menu dropdown-content bg-blue-700 text-white rounded-box z-10 min-w-[240px] w-auto p-2 shadow-lg">
-          <li>
-            <a class="hover:bg-blue-600">Perfil</a>
-          </li>
-          <li>
-            <a href="{% url 'transacciones:configuracion_medios_pago' %}" class="hover:bg-blue-600">
-              Configuración
-            </a>
-          </li>
-
-          <!-- Selector de cliente -->
-        <li class="border-t border-white mt-2 pt-2">
-          <div class="w-80">
-              <select id="clienteSelector"
-                      name="cliente_id"
-                      class="select select-bordered w-60 text-black rounded-lg border-gray-300 shadow-lg focus:outline-none focus:ring-2 focus:ring-blue-500"
-                      {% if not request.user.clientes.exists %}disabled{% endif %}>
-                  {% if request.user.clientes.exists %}
-                      {% for c in request.user.clientes.all %}
-                          <option value="{{ c.id }}"
-                                  {% if request.cliente and request.cliente.id == c.id %}selected{% endif %}>
-                              {{ c.nombre }}
-                          </option>
-                      {% endfor %}
-                  {% else %}
-                      <option selected disabled>No tiene cliente asociado</option>
-                  {% endif %}
-              </select>
-          </div>
-      </li>
-        <script>
->>>>>>> 9cbab549
             document.getElementById("clienteSelector").addEventListener("change", function() {
                 const cliente_id = this.value;
 
