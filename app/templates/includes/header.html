--- conflicted
+++ resolved
@@ -1,6 +1,5 @@
 {# templates/includes/header.html #}
 <header class="navbar bg-blue-700 text-white shadow-lg p-4">
-<<<<<<< HEAD
     <div class="container mx-auto flex justify-between items-center">
         <div class="flex-1">
             <!-- Cambio de panel_inicio a home para que el logo de Global siempre lleve a home -->
@@ -52,52 +51,44 @@
                 </ul>
             </div>
         </div>
-=======
-  <div class="container mx-auto flex justify-between items-center">
-    <div class="flex-1">
-      <!-- Cambio de panel_inicio a home para que el logo de Global siempre lleve a home -->
-      <a href="{% url 'presentacion:home' %}"
-         class="btn btn-ghost text-2xl font-semibold hover:text-white">Global Exchange</a>
->>>>>>> 2907f2c1
     </div>
     <nav class="flex-none hidden lg:flex items-center space-x-4">
-      <ul class="menu menu-horizontal px-1">
-        <li>
-          <!--Acá poner alguna url para ver transacciones u otra vista-->
-          <a href="{% url 'usuario_listar' %}"
-             class="hover:bg-blue-600 rounded-md">Mis transacciones</a>
-        </li>
-        <li>
-          <!--Acá poner alguna url para realizar transacciones u otra vista-->
-          <a href="{% url 'cliente_listar' %}"
-             class="hover:bg-blue-600 rounded-md">Realizar Transacción</a>
-        </li>
-      </ul>
+        <ul class="menu menu-horizontal px-1">
+            <li>
+                <!--Acá poner alguna url para ver transacciones u otra vista-->
+                <a href="{% url 'usuario_listar' %}"
+                   class="hover:bg-blue-600 rounded-md">Mis transacciones</a>
+            </li>
+            <li>
+                <!--Acá poner alguna url para realizar transacciones u otra vista-->
+                <a href="{% url 'cliente_listar' %}"
+                   class="hover:bg-blue-600 rounded-md">Realizar Transacción</a>
+            </li>
+        </ul>
     </nav>
     <div class="flex-none">
-      <div class="dropdown dropdown-end">
-        <label tabindex="0" class="btn btn-ghost rounded-btn m-1 hover:text-white">
-          <span class="mr-2">{{ request.user.nombre|default:'Usuario' }}</span>
-          <svg xmlns="http://www.w3.org/2000/svg"
-               class="h-5 w-5"
-               viewBox="0 0 20 20"
-               fill="currentColor">
-            <path fill-rule="evenodd" d="M10 9a3 3 0 100-6 3 3 0 000 6zm-7 9a7 7 0 1114 0H3z" clip-rule="evenodd" />
-          </svg>
-        </label>
-        <ul tabindex="0"
-            class="menu dropdown-content z-[1] p-2 shadow bg-base-100 text-neutral rounded-box w-52">
-          <li>
-            <a>Perfil</a>
-          </li>
-          <li>
-            <a href="{% url 'transacciones:configuracion_medios_pago' %}">Configuración</a>
-          </li>
-          <li class="border-t border-neutral-content mt-2 pt-2">
-            <a>Cerrar Sesión</a>
-          </li>
-        </ul>
-      </div>
+        <div class="dropdown dropdown-end">
+            <label tabindex="0" class="btn btn-ghost rounded-btn m-1 hover:text-white">
+                <span class="mr-2">{{ request.user.nombre|default:'Usuario' }}</span>
+                <svg xmlns="http://www.w3.org/2000/svg"
+                     class="h-5 w-5"
+                     viewBox="0 0 20 20"
+                     fill="currentColor">
+                    <path fill-rule="evenodd" d="M10 9a3 3 0 100-6 3 3 0 000 6zm-7 9a7 7 0 1114 0H3z" clip-rule="evenodd" />
+                </svg>
+            </label>
+            <ul tabindex="0"
+                class="menu dropdown-content z-[1] p-2 shadow bg-base-100 text-neutral rounded-box w-52">
+                <li>
+                    <a>Perfil</a>
+                </li>
+                <li>
+                    <a href="{% url 'transacciones:configuracion_medios_pago' %}">Configuración</a>
+                </li>
+                <li class="border-t border-neutral-content mt-2 pt-2">
+                    <a>Cerrar Sesión</a>
+                </li>
+            </ul>
+        </div>
     </div>
-  </div>
 </header>