--- conflicted
+++ resolved
@@ -2,30 +2,6 @@
 <header class="navbar bg-blue-700 text-white shadow-lg p-4">
     <div class="container mx-auto flex justify-between items-center">
         <div class="flex-1">
-<<<<<<< HEAD
-            <a href="{% url 'home' %}"
-               class="btn btn-ghost text-2xl font-semibold hover:text-white">Global Exchange</a>
-        </div>
-        
-        {# Botón del menú móvil (aparece en pantallas pequeñas) #}
-        <div class="flex-none lg:hidden">
-            <button class="btn btn-ghost"
-                    onclick="document.getElementById('sidebar_menu').showModal()">
-                <svg xmlns="http://www.w3.org/2000/svg"
-                     class="h-6 w-6"
-                     fill="none"
-                     viewBox="0 0 24 24"
-                     stroke="currentColor">
-                    <path stroke-linecap="round" stroke-linejoin="round" stroke-width="2" d="M4 6h16M4 12h16M4 18h16" />
-                </svg>
-            </button>
-        </div>
-
-        {# Menú de navegación principal (oculto en pantallas pequeñas) #}
-        <nav class="flex-none hidden lg:flex items-center space-x-4">
-            <ul class="menu menu-horizontal px-1">
-                <li>
-=======
             <!-- Cambio de panel_inicio a home para que el logo de Global siempre lleve a home -->
             <a href="{% url 'presentacion:home' %}"
                class="btn btn-ghost text-2xl font-semibold hover:text-white">Global Exchange</a>
@@ -34,12 +10,10 @@
             <ul class="menu menu-horizontal px-1">
                 <li>
                     <!--Acá poner alguna url para ver transacciones u otra vista-->
->>>>>>> ab907333
                     <a href="{% url 'usuario_listar' %}"
                        class="hover:bg-blue-600 rounded-md">Mis transacciones</a>
                 </li>
                 <li>
-<<<<<<< HEAD
                     <a href="{% url 'cliente_listar' %}"
                        class="hover:bg-blue-600 rounded-md">Realizar Transacción</a>
                 </li>
@@ -51,18 +25,8 @@
                 {% endif %}
             </ul>
         </nav>
-        
         {# Menú de usuario desplegable #}
         <div class="flex-none hidden lg:flex">
-=======
-                    <!--Acá poner alguna url para realizar transacciones u otra vista-->
-                    <a href="{% url 'cliente_listar' %}"
-                       class="hover:bg-blue-600 rounded-md">Realizar Transacción</a>
-                </li>
-            </ul>
-        </nav>
-        <div class="flex-none">
->>>>>>> ab907333
             <div class="dropdown dropdown-end">
                 <label tabindex="0" class="btn btn-ghost rounded-btn m-1 hover:text-white">
                     <span class="mr-2">{{ request.user.nombre|default:'Usuario' }}</span>
@@ -82,57 +46,10 @@
                         <a>Configuración</a>
                     </li>
                     <li class="border-t border-neutral-content mt-2 pt-2">
-<<<<<<< HEAD
                         <a href="{% url 'seguridad:logout' %}">Cerrar Sesión</a>
-=======
-                        <a>Cerrar Sesión</a>
->>>>>>> ab907333
                     </li>
                 </ul>
             </div>
         </div>
     </div>
-<<<<<<< HEAD
-</header>
-
-{# Sidebar móvil (oculto en pantallas grandes) #}
-<dialog id="sidebar_menu" class="modal">
-    <div class="modal-box w-full max-w-xs p-0 rounded-lg shadow-lg bg-base-100 text-neutral">
-        <form method="dialog">
-            <button type="button"
-                    class="btn btn-sm btn-circle btn-ghost absolute right-2 top-2"
-                    onclick="document.getElementById('sidebar_menu').close()">✕</button>
-        </form>
-        <nav class="menu p-4">
-            <a href="{% url 'usuario_listar' %}"
-               class="mb-3 block py-2 px-3 rounded hover:bg-neutral-200 transition">Mis transacciones</a>
-            <a href="{% url 'cliente_listar' %}"
-               class="mb-3 block py-2 px-3 rounded hover:bg-neutral-200 transition">Realizar Transacción</a>
-            {% if not request.user.is_authenticated %}
-                <a href="{% url 'seguridad:login' %}"
-                   class="mb-3 block py-2 px-3 rounded hover:bg-neutral-200 transition">Iniciar Sesión</a>
-            {% endif %}
-            
-            <div class="border-t border-neutral-content my-3"></div>
-
-            <div class="mb-3 flex items-center space-x-2">
-                <div class="w-8 h-8 rounded-full bg-blue-700 flex items-center justify-center text-white">
-                    <span class="text-base font-bold">{{ request.user.nombre|default:'U'|first|upper }}</span>
-                </div>
-                <div>
-                    <span class="font-semibold block">{{ request.user.nombre|default:'Usuario' }}</span>
-                </div>
-            </div>
-            
-            <a href="#"
-               class="mb-3 block py-2 px-3 rounded hover:bg-neutral-200 transition">Perfil</a>
-            <a href="#"
-               class="mb-3 block py-2 px-3 rounded hover:bg-neutral-200 transition">Configuración</a>
-            <a href="{% url 'seguridad:logout' %}"
-               class="block py-2 px-3 rounded text-red-500 hover:bg-red-100 transition">Cerrar Sesión</a>
-        </nav>
-    </div>
-</dialog>
-=======
-</header>
->>>>>>> ab907333
+</header>