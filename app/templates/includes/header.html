<<<<<<< HEAD
{# templates/includes/header.html #}
<header class="bg-blue-700 text-white shadow-lg p-4">
    <div class="container mx-auto flex justify-between items-center">
        <a href="{% url 'panel_inicio' %}" class="text-2xl font-semibold">Global Exchange</a>
        <nav class="hidden lg:flex items-center space-x-4">
            <a href="{% url 'usuario_listar' %}" class="hover:text-blue-200">Compra Divisas</a>
            <a href="{% url 'cliente_listar' %}" class="hover:text-blue-200">Historico</a>
        </nav>
        <!-- avatar / acciones -->
        <div>
            <span class="mr-2 text-sm">{{ request.user.nombre|default:'Usuario' }}</span>
        </div>
=======
<header class="navbar bg-blue-700 text-white shadow-lg p-4">
  <div class="container mx-auto flex justify-between items-center">
    <div class="flex-1">
      <!-- Cambio de panel_inicio a home para que el logo de Global siempre lleve a home -->
      <a href="{% url 'home' %}"
         class="btn btn-ghost text-2xl font-semibold hover:text-white">Global Exchange</a>
    </div>
    <nav class="flex-none hidden lg:flex items-center space-x-4">
      <ul class="menu menu-horizontal px-1">
        <li>
          <!--Acá poner alguna url para ver transacciones u otra vista-->
          <a href="{% url 'usuario_listar' %}"
             class="hover:bg-blue-600 rounded-md">Mis transacciones</a>
        </li>
        <li>
          <!--Acá poner alguna url para realizar transacciones u otra vista-->
          <a href="{% url 'cliente_listar' %}"
             class="hover:bg-blue-600 rounded-md">Realizar Transacción</a>
        </li>
      </ul>
    </nav>
    <div class="flex-none">
      <div class="dropdown dropdown-end">
        <label tabindex="0" class="btn btn-ghost rounded-btn m-1 hover:text-white">
          <span class="mr-2">{{ request.user.nombre|default:'Usuario' }}</span>
          <svg xmlns="http://www.w3.org/2000/svg"
               class="h-5 w-5"
               viewBox="0 0 20 20"
               fill="currentColor">
            <path fill-rule="evenodd" d="M10 9a3 3 0 100-6 3 3 0 000 6zm-7 9a7 7 0 1114 0H3z" clip-rule="evenodd" />
          </svg>
        </label>
        <ul tabindex="0"
            class="menu dropdown-content z-[1] p-2 shadow bg-base-100 text-neutral rounded-box w-52">
          <li>
            <a>Perfil</a>
          </li>
          <li>
            <a>Configuración</a>
          </li>
          <li class="border-t border-neutral-content mt-2 pt-2">
            <a>Cerrar Sesión</a>
          </li>
        </ul>
      </div>
>>>>>>> 7a0fd5e5
    </div>
</header><|MERGE_RESOLUTION|>--- conflicted
+++ resolved
@@ -1,17 +1,3 @@
-<<<<<<< HEAD
-{# templates/includes/header.html #}
-<header class="bg-blue-700 text-white shadow-lg p-4">
-    <div class="container mx-auto flex justify-between items-center">
-        <a href="{% url 'panel_inicio' %}" class="text-2xl font-semibold">Global Exchange</a>
-        <nav class="hidden lg:flex items-center space-x-4">
-            <a href="{% url 'usuario_listar' %}" class="hover:text-blue-200">Compra Divisas</a>
-            <a href="{% url 'cliente_listar' %}" class="hover:text-blue-200">Historico</a>
-        </nav>
-        <!-- avatar / acciones -->
-        <div>
-            <span class="mr-2 text-sm">{{ request.user.nombre|default:'Usuario' }}</span>
-        </div>
-=======
 <header class="navbar bg-blue-700 text-white shadow-lg p-4">
   <div class="container mx-auto flex justify-between items-center">
     <div class="flex-1">
@@ -57,6 +43,5 @@
           </li>
         </ul>
       </div>
->>>>>>> 7a0fd5e5
     </div>
-</header>+  </header>