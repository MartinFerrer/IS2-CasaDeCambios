--- conflicted
+++ resolved
@@ -2,30 +2,29 @@
 {% load static %}
 <!DOCTYPE html>
 <html lang="es">
-    <head>
-        <meta charset="utf-8" />
-        <meta name="viewport" content="width=device-width,initial-scale=1" />
-        <meta name="description"
-              content="GlobalExchange Casa de Cambios - Plataforma para cambio de divisas.">
-        <meta name="keywords"
-              content="cambio, divisas, moneda, globalexchange, casa de cambios, dinero">
-        <title>
-            {% block title %}
-                Mi Aplicación
-            {% endblock title %}
-        </title>
-        <link rel="icon"
-              type="image/x-icon"
-              href="{% static 'images/favicon.ico' %}">
-        <!-- CSS global (tailwind + daisyUI build) -->
-        <link rel="stylesheet" href="{% static 'css/output.css' %}">
-        {% block extra_head %}
-        {% endblock extra_head %}
-    </head>
-    <body class="{% block body_class %}bg-white{% endblock body_class %}">
-        <!--Por defecto incluimos el header global, pero cada plantilla se puede
+  <head>
+    <meta charset="utf-8" />
+    <meta name="viewport" content="width=device-width,initial-scale=1" />
+    <meta name="description"
+          content="GlobalExchange Casa de Cambios - Plataforma para cambio de divisas.">
+    <meta name="keywords"
+          content="cambio, divisas, moneda, globalexchange, casa de cambios, dinero">
+    <title>
+      {% block title %}
+        Mi Aplicación
+      {% endblock title %}
+    </title>
+    <link rel="icon"
+          type="image/x-icon"
+          href="{% static 'images/favicon.ico' %}">
+    <!-- CSS global (tailwind + daisyUI build) -->
+    <link rel="stylesheet" href="{% static 'css/output.css' %}">
+    {% block extra_head %}
+    {% endblock extra_head %}
+  </head>
+  <body class="{% block body_class %}bg-white{% endblock body_class %}">
+    <!--Por defecto incluimos el header global, pero cada plantilla se puede
      sobrescribir el bloque 'header' para usar otro header.-->
-<<<<<<< HEAD
     {% block header %}
       {% include "includes/header.html" %}
     {% endblock header %}
@@ -33,21 +32,23 @@
     {% if messages %}
       <div class="container mx-auto px-4 pt-4">
         {% for message in messages %}
-          <div role="alert" class="alert alert-{{ message.tags }} mb-2">
-            <svg xmlns="http://www.w3.org/2000/svg"
-                 class="h-6 w-6 shrink-0 stroke-current"
-                 fill="none"
-                 viewBox="0 0 24 24">
-              {% if message.tags == 'error' %}
-                <path stroke-linecap="round" stroke-linejoin="round" stroke-width="2" d="M10 14l2-2m0 0l2-2m-2 2l-2-2m2 2l2 2m7-2a9 9 0 11-18 0 9 9 0 0118 0z" />
-              {% elif message.tags == 'warning' %}
-                <path stroke-linecap="round" stroke-linejoin="round" stroke-width="2" d="M12 9v2m0 4h.01m-6.938 4h13.856c1.54 0 2.502-1.667 1.732-2.5L13.732 4c-.77-.833-1.728-.833-2.498 0L3.732 16.5c-.77.833.192 2.5 1.732 2.5z" />
-              {% else %}
-                <path stroke-linecap="round" stroke-linejoin="round" stroke-width="2" d="M9 12l2 2 4-4m6 2a9 9 0 11-18 0 9 9 0 0118 0z" />
-              {% endif %}
-            </svg>
-            <span>{{ message }}</span>
-          </div>
+          {% with tags=message.tags %}
+            <div role="alert" class="alert alert-{{ tags }} mb-2">
+              <svg xmlns="http://www.w3.org/2000/svg"
+                   class="h-6 w-6 shrink-0 stroke-current"
+                   fill="none"
+                   viewBox="0 0 24 24">
+                {% if 'error' in tags %}
+                  <path stroke-linecap="round" stroke-linejoin="round" stroke-width="2" d="M10 14l2-2m0 0l2-2m-2 2l-2-2m2 2l2 2m7-2a9 9 0 11-18 0 9 9 0 0118 0z" />
+                {% elif 'warning' in tags %}
+                  <path stroke-linecap="round" stroke-linejoin="round" stroke-width="2" d="M12 9v2m0 4h.01m-6.938 4h13.856c1.54 0 2.502-1.667 1.732-2.5L13.732 4c-.77-.833-1.728-.833-2.498 0L3.732 16.5c-.77.833.192 2.5 1.732 2.5z" />
+                {% else %}
+                  <path stroke-linecap="round" stroke-linejoin="round" stroke-width="2" d="M9 12l2 2 4-4m6 2a9 9 0 11-18 0 9 9 0 0118 0z" />
+                {% endif %}
+              </svg>
+              <span>{{ message }}</span>
+            </div>
+          {% endwith %}
         {% endfor %}
       </div>
     {% endif %}
@@ -59,41 +60,4 @@
     {% block extra_scripts %}
     {% endblock extra_scripts %}
   </body>
-=======
-        {% block header %}
-            {% include "includes/header.html" %}
-        {% endblock header %}
-        <!-- Mensajes del sistema -->
-        {% if messages %}
-            <div class="container mx-auto px-4 pt-4">
-                {% for message in messages %}
-                    {% with tags=message.tags %}
-                        <div role="alert" class="alert alert-{{ tags }} mb-2">
-                            <svg xmlns="http://www.w3.org/2000/svg"
-                                 class="h-6 w-6 shrink-0 stroke-current"
-                                 fill="none"
-                                 viewBox="0 0 24 24">
-                                {% if 'error' in tags %}
-                                    <path stroke-linecap="round" stroke-linejoin="round" stroke-width="2" d="M10 14l2-2m0 0l2-2m-2 2l-2-2m2 2l2 2m7-2a9 9 0 11-18 0 9 9 0 0118 0z" />
-                                {% elif 'warning' in tags %}
-                                    <path stroke-linecap="round" stroke-linejoin="round" stroke-width="2" d="M12 9v2m0 4h.01m-6.938 4h13.856c1.54 0 2.502-1.667 1.732-2.5L13.732 4c-.77-.833-1.728-.833-2.498 0L3.732 16.5c-.77.833.192 2.5 1.732 2.5z" />
-                                {% else %}
-                                    <path stroke-linecap="round" stroke-linejoin="round" stroke-width="2" d="M9 12l2 2 4-4m6 2a9 9 0 11-18 0 9 9 0 0118 0z" />
-                                {% endif %}
-                            </svg>
-                            <span>{{ message }}</span>
-                        </div>
-                    {% endwith %}
-                {% endfor %}
-            </div>
-        {% endif %}
-        <main>
-            {% block content %}
-            {% endblock content %}
-        </main>
-        {% include "includes/footer.html" %}
-        {% block extra_scripts %}
-        {% endblock extra_scripts %}
-    </body>
->>>>>>> 9667d8aa
 </html>