--- conflicted
+++ resolved
@@ -26,13 +26,10 @@
     "whitenoise>=6.8.2",
     "pyotp>=2.9.0",
     "qrcode[pil]>=7.4.2",
-<<<<<<< HEAD
+    "sqlparse>=0.4.4",
     # Simulador externo/API externa
     "flask>=2.3.3",
     "flask-cors>=4.0.0",
-=======
-    "sqlparse>=0.4.4",
->>>>>>> c905c5c6
 ]
 
 [project.optional-dependencies]
