version = 1
revision = 3
requires-python = ">=3.13"

[[package]]
name = "alabaster"
version = "1.0.0"
source = { registry = "https://pypi.org/simple" }
sdist = { url = "https://files.pythonhosted.org/packages/a6/f8/d9c74d0daf3f742840fd818d69cfae176fa332022fd44e3469487d5a9420/alabaster-1.0.0.tar.gz", hash = "sha256:c00dca57bca26fa62a6d7d0a9fcce65f3e026e9bfe33e9c538fd3fbb2144fd9e", size = 24210, upload-time = "2024-07-26T18:15:03.762Z" }
wheels = [
    { url = "https://files.pythonhosted.org/packages/7e/b3/6b4067be973ae96ba0d615946e314c5ae35f9f993eca561b356540bb0c2b/alabaster-1.0.0-py3-none-any.whl", hash = "sha256:fc6786402dc3fcb2de3cabd5fe455a2db534b371124f1f21de8731783dec828b", size = 13929, upload-time = "2024-07-26T18:15:02.05Z" },
]

[[package]]
name = "app"
version = "0.1.0"
source = { editable = "." }
dependencies = [
    { name = "dj-database-url" },
    { name = "django" },
    { name = "django-environ" },
    { name = "environ" },
    { name = "flask" },
    { name = "flask-cors" },
    { name = "forex-python" },
    { name = "gunicorn" },
    { name = "plotly" },
    { name = "psycopg", extra = ["binary"] },
    { name = "pycountry" },
<<<<<<< HEAD
    { name = "pytest" },
    { name = "pytest-django" },
    { name = "python-dotenv" },
    { name = "pyotp" },
    { name = "qrcode", extra = ["pil"] },
=======
    { name = "pyotp" },
    { name = "qrcode", extra = ["pil"] },
    { name = "sqlparse" },
    { name = "stripe" },
>>>>>>> b0ac62b6
    { name = "whitenoise" },
]

[package.optional-dependencies]
dev = [
    { name = "djlint" },
    { name = "model-bakery" },
    { name = "pre-commit" },
    { name = "pyright" },
    { name = "pytest" },
    { name = "pytest-django" },
    { name = "requests" },
    { name = "ruff" },
    { name = "sphinx" },
    { name = "sphinx-autodoc-typehints" },
    { name = "sphinx-rtd-theme" },
]

[package.metadata]
requires-dist = [
    { name = "dj-database-url", specifier = ">=2.1.0" },
    { name = "django", specifier = "==5.2.5" },
    { name = "django-environ", specifier = ">=0.12.0" },
    { name = "djlint", marker = "extra == 'dev'", specifier = ">=1.36.4" },
    { name = "environ", specifier = ">=1.0" },
    { name = "flask", specifier = ">=2.3.3" },
    { name = "flask-cors", specifier = ">=4.0.0" },
    { name = "forex-python", specifier = ">=1.9.2" },
    { name = "gunicorn", specifier = "==23.0" },
    { name = "model-bakery", marker = "extra == 'dev'", specifier = ">=1.16.0" },
    { name = "plotly", specifier = "==6.3.0" },
    { name = "pre-commit", marker = "extra == 'dev'", specifier = ">=4.3.0" },
    { name = "psycopg", extras = ["binary"] },
    { name = "pycountry", specifier = ">=24.6.1" },
    { name = "pyotp", specifier = ">=2.9.0" },
    { name = "pyright", marker = "extra == 'dev'", specifier = ">=1.1.403" },
    { name = "pytest", marker = "extra == 'dev'", specifier = ">=8.4.1" },
    { name = "pytest-django", marker = "extra == 'dev'", specifier = ">=4.11.1" },
    { name = "qrcode", extras = ["pil"], specifier = ">=7.4.2" },
    { name = "requests", marker = "extra == 'dev'", specifier = ">=2.32.5" },
    { name = "ruff", marker = "extra == 'dev'", specifier = ">=0.12.9" },
    { name = "sphinx", marker = "extra == 'dev'", specifier = ">=8.2.3" },
    { name = "sphinx-autodoc-typehints", marker = "extra == 'dev'", specifier = ">=3.2.0" },
    { name = "sphinx-rtd-theme", marker = "extra == 'dev'", specifier = ">=3.0.2" },
    { name = "sqlparse", specifier = ">=0.4.4" },
    { name = "stripe", specifier = ">=8.0.0" },
    { name = "sqlparse", specifier = ">=0.4.4" },
    { name = "whitenoise", specifier = ">=6.8.2" },
]
provides-extras = ["dev"]

[[package]]
name = "asgiref"
version = "3.9.1"
source = { registry = "https://pypi.org/simple" }
sdist = { url = "https://files.pythonhosted.org/packages/90/61/0aa957eec22ff70b830b22ff91f825e70e1ef732c06666a805730f28b36b/asgiref-3.9.1.tar.gz", hash = "sha256:a5ab6582236218e5ef1648f242fd9f10626cfd4de8dc377db215d5d5098e3142", size = 36870, upload-time = "2025-07-08T09:07:43.344Z" }
wheels = [
    { url = "https://files.pythonhosted.org/packages/7c/3c/0464dcada90d5da0e71018c04a140ad6349558afb30b3051b4264cc5b965/asgiref-3.9.1-py3-none-any.whl", hash = "sha256:f3bba7092a48005b5f5bacd747d36ee4a5a61f4a269a6df590b43144355ebd2c", size = 23790, upload-time = "2025-07-08T09:07:41.548Z" },
]

[[package]]
name = "babel"
version = "2.17.0"
source = { registry = "https://pypi.org/simple" }
sdist = { url = "https://files.pythonhosted.org/packages/7d/6b/d52e42361e1aa00709585ecc30b3f9684b3ab62530771402248b1b1d6240/babel-2.17.0.tar.gz", hash = "sha256:0c54cffb19f690cdcc52a3b50bcbf71e07a808d1c80d549f2459b9d2cf0afb9d", size = 9951852, upload-time = "2025-02-01T15:17:41.026Z" }
wheels = [
    { url = "https://files.pythonhosted.org/packages/b7/b8/3fe70c75fe32afc4bb507f75563d39bc5642255d1d94f1f23604725780bf/babel-2.17.0-py3-none-any.whl", hash = "sha256:4d0b53093fdfb4b21c92b5213dba5a1b23885afa8383709427046b21c366e5f2", size = 10182537, upload-time = "2025-02-01T15:17:37.39Z" },
]

[[package]]
name = "blinker"
version = "1.9.0"
source = { registry = "https://pypi.org/simple" }
sdist = { url = "https://files.pythonhosted.org/packages/21/28/9b3f50ce0e048515135495f198351908d99540d69bfdc8c1d15b73dc55ce/blinker-1.9.0.tar.gz", hash = "sha256:b4ce2265a7abece45e7cc896e98dbebe6cead56bcf805a3d23136d145f5445bf", size = 22460, upload-time = "2024-11-08T17:25:47.436Z" }
wheels = [
    { url = "https://files.pythonhosted.org/packages/10/cb/f2ad4230dc2eb1a74edf38f1a38b9b52277f75bef262d8908e60d957e13c/blinker-1.9.0-py3-none-any.whl", hash = "sha256:ba0efaa9080b619ff2f3459d1d500c57bddea4a6b424b60a91141db6fd2f08bc", size = 8458, upload-time = "2024-11-08T17:25:46.184Z" },
]

[[package]]
name = "certifi"
version = "2025.8.3"
source = { registry = "https://pypi.org/simple" }
sdist = { url = "https://files.pythonhosted.org/packages/dc/67/960ebe6bf230a96cda2e0abcf73af550ec4f090005363542f0765df162e0/certifi-2025.8.3.tar.gz", hash = "sha256:e564105f78ded564e3ae7c923924435e1daa7463faeab5bb932bc53ffae63407", size = 162386, upload-time = "2025-08-03T03:07:47.08Z" }
wheels = [
    { url = "https://files.pythonhosted.org/packages/e5/48/1549795ba7742c948d2ad169c1c8cdbae65bc450d6cd753d124b17c8cd32/certifi-2025.8.3-py3-none-any.whl", hash = "sha256:f6c12493cfb1b06ba2ff328595af9350c65d6644968e5d3a2ffd78699af217a5", size = 161216, upload-time = "2025-08-03T03:07:45.777Z" },
]

[[package]]
name = "cfgv"
version = "3.4.0"
source = { registry = "https://pypi.org/simple" }
sdist = { url = "https://files.pythonhosted.org/packages/11/74/539e56497d9bd1d484fd863dd69cbbfa653cd2aa27abfe35653494d85e94/cfgv-3.4.0.tar.gz", hash = "sha256:e52591d4c5f5dead8e0f673fb16db7949d2cfb3f7da4582893288f0ded8fe560", size = 7114, upload-time = "2023-08-12T20:38:17.776Z" }
wheels = [
    { url = "https://files.pythonhosted.org/packages/c5/55/51844dd50c4fc7a33b653bfaba4c2456f06955289ca770a5dbd5fd267374/cfgv-3.4.0-py2.py3-none-any.whl", hash = "sha256:b7265b1f29fd3316bfcd2b330d63d024f2bfd8bcb8b0272f8e19a504856c48f9", size = 7249, upload-time = "2023-08-12T20:38:16.269Z" },
]

[[package]]
name = "charset-normalizer"
version = "3.4.3"
source = { registry = "https://pypi.org/simple" }
sdist = { url = "https://files.pythonhosted.org/packages/83/2d/5fd176ceb9b2fc619e63405525573493ca23441330fcdaee6bef9460e924/charset_normalizer-3.4.3.tar.gz", hash = "sha256:6fce4b8500244f6fcb71465d4a4930d132ba9ab8e71a7859e6a5d59851068d14", size = 122371, upload-time = "2025-08-09T07:57:28.46Z" }
wheels = [
    { url = "https://files.pythonhosted.org/packages/65/ca/2135ac97709b400c7654b4b764daf5c5567c2da45a30cdd20f9eefe2d658/charset_normalizer-3.4.3-cp313-cp313-macosx_10_13_universal2.whl", hash = "sha256:14c2a87c65b351109f6abfc424cab3927b3bdece6f706e4d12faaf3d52ee5efe", size = 205326, upload-time = "2025-08-09T07:56:24.721Z" },
    { url = "https://files.pythonhosted.org/packages/71/11/98a04c3c97dd34e49c7d247083af03645ca3730809a5509443f3c37f7c99/charset_normalizer-3.4.3-cp313-cp313-manylinux2014_aarch64.manylinux_2_17_aarch64.manylinux_2_28_aarch64.whl", hash = "sha256:41d1fc408ff5fdfb910200ec0e74abc40387bccb3252f3f27c0676731df2b2c8", size = 146008, upload-time = "2025-08-09T07:56:26.004Z" },
    { url = "https://files.pythonhosted.org/packages/60/f5/4659a4cb3c4ec146bec80c32d8bb16033752574c20b1252ee842a95d1a1e/charset_normalizer-3.4.3-cp313-cp313-manylinux2014_ppc64le.manylinux_2_17_ppc64le.manylinux_2_28_ppc64le.whl", hash = "sha256:1bb60174149316da1c35fa5233681f7c0f9f514509b8e399ab70fea5f17e45c9", size = 159196, upload-time = "2025-08-09T07:56:27.25Z" },
    { url = "https://files.pythonhosted.org/packages/86/9e/f552f7a00611f168b9a5865a1414179b2c6de8235a4fa40189f6f79a1753/charset_normalizer-3.4.3-cp313-cp313-manylinux2014_s390x.manylinux_2_17_s390x.manylinux_2_28_s390x.whl", hash = "sha256:30d006f98569de3459c2fc1f2acde170b7b2bd265dc1943e87e1a4efe1b67c31", size = 156819, upload-time = "2025-08-09T07:56:28.515Z" },
    { url = "https://files.pythonhosted.org/packages/7e/95/42aa2156235cbc8fa61208aded06ef46111c4d3f0de233107b3f38631803/charset_normalizer-3.4.3-cp313-cp313-manylinux2014_x86_64.manylinux_2_17_x86_64.manylinux_2_28_x86_64.whl", hash = "sha256:416175faf02e4b0810f1f38bcb54682878a4af94059a1cd63b8747244420801f", size = 151350, upload-time = "2025-08-09T07:56:29.716Z" },
    { url = "https://files.pythonhosted.org/packages/c2/a9/3865b02c56f300a6f94fc631ef54f0a8a29da74fb45a773dfd3dcd380af7/charset_normalizer-3.4.3-cp313-cp313-musllinux_1_2_aarch64.whl", hash = "sha256:6aab0f181c486f973bc7262a97f5aca3ee7e1437011ef0c2ec04b5a11d16c927", size = 148644, upload-time = "2025-08-09T07:56:30.984Z" },
    { url = "https://files.pythonhosted.org/packages/77/d9/cbcf1a2a5c7d7856f11e7ac2d782aec12bdfea60d104e60e0aa1c97849dc/charset_normalizer-3.4.3-cp313-cp313-musllinux_1_2_ppc64le.whl", hash = "sha256:fdabf8315679312cfa71302f9bd509ded4f2f263fb5b765cf1433b39106c3cc9", size = 160468, upload-time = "2025-08-09T07:56:32.252Z" },
    { url = "https://files.pythonhosted.org/packages/f6/42/6f45efee8697b89fda4d50580f292b8f7f9306cb2971d4b53f8914e4d890/charset_normalizer-3.4.3-cp313-cp313-musllinux_1_2_s390x.whl", hash = "sha256:bd28b817ea8c70215401f657edef3a8aa83c29d447fb0b622c35403780ba11d5", size = 158187, upload-time = "2025-08-09T07:56:33.481Z" },
    { url = "https://files.pythonhosted.org/packages/70/99/f1c3bdcfaa9c45b3ce96f70b14f070411366fa19549c1d4832c935d8e2c3/charset_normalizer-3.4.3-cp313-cp313-musllinux_1_2_x86_64.whl", hash = "sha256:18343b2d246dc6761a249ba1fb13f9ee9a2bcd95decc767319506056ea4ad4dc", size = 152699, upload-time = "2025-08-09T07:56:34.739Z" },
    { url = "https://files.pythonhosted.org/packages/a3/ad/b0081f2f99a4b194bcbb1934ef3b12aa4d9702ced80a37026b7607c72e58/charset_normalizer-3.4.3-cp313-cp313-win32.whl", hash = "sha256:6fb70de56f1859a3f71261cbe41005f56a7842cc348d3aeb26237560bfa5e0ce", size = 99580, upload-time = "2025-08-09T07:56:35.981Z" },
    { url = "https://files.pythonhosted.org/packages/9a/8f/ae790790c7b64f925e5c953b924aaa42a243fb778fed9e41f147b2a5715a/charset_normalizer-3.4.3-cp313-cp313-win_amd64.whl", hash = "sha256:cf1ebb7d78e1ad8ec2a8c4732c7be2e736f6e5123a4146c5b89c9d1f585f8cef", size = 107366, upload-time = "2025-08-09T07:56:37.339Z" },
    { url = "https://files.pythonhosted.org/packages/8e/91/b5a06ad970ddc7a0e513112d40113e834638f4ca1120eb727a249fb2715e/charset_normalizer-3.4.3-cp314-cp314-macosx_10_13_universal2.whl", hash = "sha256:3cd35b7e8aedeb9e34c41385fda4f73ba609e561faedfae0a9e75e44ac558a15", size = 204342, upload-time = "2025-08-09T07:56:38.687Z" },
    { url = "https://files.pythonhosted.org/packages/ce/ec/1edc30a377f0a02689342f214455c3f6c2fbedd896a1d2f856c002fc3062/charset_normalizer-3.4.3-cp314-cp314-manylinux2014_aarch64.manylinux_2_17_aarch64.manylinux_2_28_aarch64.whl", hash = "sha256:b89bc04de1d83006373429975f8ef9e7932534b8cc9ca582e4db7d20d91816db", size = 145995, upload-time = "2025-08-09T07:56:40.048Z" },
    { url = "https://files.pythonhosted.org/packages/17/e5/5e67ab85e6d22b04641acb5399c8684f4d37caf7558a53859f0283a650e9/charset_normalizer-3.4.3-cp314-cp314-manylinux2014_ppc64le.manylinux_2_17_ppc64le.manylinux_2_28_ppc64le.whl", hash = "sha256:2001a39612b241dae17b4687898843f254f8748b796a2e16f1051a17078d991d", size = 158640, upload-time = "2025-08-09T07:56:41.311Z" },
    { url = "https://files.pythonhosted.org/packages/f1/e5/38421987f6c697ee3722981289d554957c4be652f963d71c5e46a262e135/charset_normalizer-3.4.3-cp314-cp314-manylinux2014_s390x.manylinux_2_17_s390x.manylinux_2_28_s390x.whl", hash = "sha256:8dcfc373f888e4fb39a7bc57e93e3b845e7f462dacc008d9749568b1c4ece096", size = 156636, upload-time = "2025-08-09T07:56:43.195Z" },
    { url = "https://files.pythonhosted.org/packages/a0/e4/5a075de8daa3ec0745a9a3b54467e0c2967daaaf2cec04c845f73493e9a1/charset_normalizer-3.4.3-cp314-cp314-manylinux2014_x86_64.manylinux_2_17_x86_64.manylinux_2_28_x86_64.whl", hash = "sha256:18b97b8404387b96cdbd30ad660f6407799126d26a39ca65729162fd810a99aa", size = 150939, upload-time = "2025-08-09T07:56:44.819Z" },
    { url = "https://files.pythonhosted.org/packages/02/f7/3611b32318b30974131db62b4043f335861d4d9b49adc6d57c1149cc49d4/charset_normalizer-3.4.3-cp314-cp314-musllinux_1_2_aarch64.whl", hash = "sha256:ccf600859c183d70eb47e05a44cd80a4ce77394d1ac0f79dbd2dd90a69a3a049", size = 148580, upload-time = "2025-08-09T07:56:46.684Z" },
    { url = "https://files.pythonhosted.org/packages/7e/61/19b36f4bd67f2793ab6a99b979b4e4f3d8fc754cbdffb805335df4337126/charset_normalizer-3.4.3-cp314-cp314-musllinux_1_2_ppc64le.whl", hash = "sha256:53cd68b185d98dde4ad8990e56a58dea83a4162161b1ea9272e5c9182ce415e0", size = 159870, upload-time = "2025-08-09T07:56:47.941Z" },
    { url = "https://files.pythonhosted.org/packages/06/57/84722eefdd338c04cf3030ada66889298eaedf3e7a30a624201e0cbe424a/charset_normalizer-3.4.3-cp314-cp314-musllinux_1_2_s390x.whl", hash = "sha256:30a96e1e1f865f78b030d65241c1ee850cdf422d869e9028e2fc1d5e4db73b92", size = 157797, upload-time = "2025-08-09T07:56:49.756Z" },
    { url = "https://files.pythonhosted.org/packages/72/2a/aff5dd112b2f14bcc3462c312dce5445806bfc8ab3a7328555da95330e4b/charset_normalizer-3.4.3-cp314-cp314-musllinux_1_2_x86_64.whl", hash = "sha256:d716a916938e03231e86e43782ca7878fb602a125a91e7acb8b5112e2e96ac16", size = 152224, upload-time = "2025-08-09T07:56:51.369Z" },
    { url = "https://files.pythonhosted.org/packages/b7/8c/9839225320046ed279c6e839d51f028342eb77c91c89b8ef2549f951f3ec/charset_normalizer-3.4.3-cp314-cp314-win32.whl", hash = "sha256:c6dbd0ccdda3a2ba7c2ecd9d77b37f3b5831687d8dc1b6ca5f56a4880cc7b7ce", size = 100086, upload-time = "2025-08-09T07:56:52.722Z" },
    { url = "https://files.pythonhosted.org/packages/ee/7a/36fbcf646e41f710ce0a563c1c9a343c6edf9be80786edeb15b6f62e17db/charset_normalizer-3.4.3-cp314-cp314-win_amd64.whl", hash = "sha256:73dc19b562516fc9bcf6e5d6e596df0b4eb98d87e4f79f3ae71840e6ed21361c", size = 107400, upload-time = "2025-08-09T07:56:55.172Z" },
    { url = "https://files.pythonhosted.org/packages/8a/1f/f041989e93b001bc4e44bb1669ccdcf54d3f00e628229a85b08d330615c5/charset_normalizer-3.4.3-py3-none-any.whl", hash = "sha256:ce571ab16d890d23b5c278547ba694193a45011ff86a9162a71307ed9f86759a", size = 53175, upload-time = "2025-08-09T07:57:26.864Z" },
]

[[package]]
name = "click"
version = "8.2.1"
source = { registry = "https://pypi.org/simple" }
dependencies = [
    { name = "colorama", marker = "sys_platform == 'win32'" },
]
sdist = { url = "https://files.pythonhosted.org/packages/60/6c/8ca2efa64cf75a977a0d7fac081354553ebe483345c734fb6b6515d96bbc/click-8.2.1.tar.gz", hash = "sha256:27c491cc05d968d271d5a1db13e3b5a184636d9d930f148c50b038f0d0646202", size = 286342, upload-time = "2025-05-20T23:19:49.832Z" }
wheels = [
    { url = "https://files.pythonhosted.org/packages/85/32/10bb5764d90a8eee674e9dc6f4db6a0ab47c8c4d0d83c27f7c39ac415a4d/click-8.2.1-py3-none-any.whl", hash = "sha256:61a3265b914e850b85317d0b3109c7f8cd35a670f963866005d6ef1d5175a12b", size = 102215, upload-time = "2025-05-20T23:19:47.796Z" },
]

[[package]]
name = "colorama"
version = "0.4.6"
source = { registry = "https://pypi.org/simple" }
sdist = { url = "https://files.pythonhosted.org/packages/d8/53/6f443c9a4a8358a93a6792e2acffb9d9d5cb0a5cfd8802644b7b1c9a02e4/colorama-0.4.6.tar.gz", hash = "sha256:08695f5cb7ed6e0531a20572697297273c47b8cae5a63ffc6d6ed5c201be6e44", size = 27697, upload-time = "2022-10-25T02:36:22.414Z" }
wheels = [
    { url = "https://files.pythonhosted.org/packages/d1/d6/3965ed04c63042e047cb6a3e6ed1a63a35087b6a609aa3a15ed8ac56c221/colorama-0.4.6-py2.py3-none-any.whl", hash = "sha256:4f1d9991f5acc0ca119f9d443620b77f9d6b33703e51011c16baf57afb285fc6", size = 25335, upload-time = "2022-10-25T02:36:20.889Z" },
]

[[package]]
name = "cssbeautifier"
version = "1.15.4"
source = { registry = "https://pypi.org/simple" }
dependencies = [
    { name = "editorconfig" },
    { name = "jsbeautifier" },
    { name = "six" },
]
sdist = { url = "https://files.pythonhosted.org/packages/f7/01/fdf41c1e5f93d359681976ba10410a04b299d248e28ecce1d4e88588dde4/cssbeautifier-1.15.4.tar.gz", hash = "sha256:9bb08dc3f64c101a01677f128acf01905914cf406baf87434dcde05b74c0acf5", size = 25376, upload-time = "2025-02-27T17:53:51.341Z" }
wheels = [
    { url = "https://files.pythonhosted.org/packages/63/51/ef6c5628e46092f0a54c7cee69acc827adc6b6aab57b55d344fefbdf28f1/cssbeautifier-1.15.4-py3-none-any.whl", hash = "sha256:78c84d5e5378df7d08622bbd0477a1abdbd209680e95480bf22f12d5701efc98", size = 123667, upload-time = "2025-02-27T17:53:43.594Z" },
]

[[package]]
name = "distlib"
version = "0.4.0"
source = { registry = "https://pypi.org/simple" }
sdist = { url = "https://files.pythonhosted.org/packages/96/8e/709914eb2b5749865801041647dc7f4e6d00b549cfe88b65ca192995f07c/distlib-0.4.0.tar.gz", hash = "sha256:feec40075be03a04501a973d81f633735b4b69f98b05450592310c0f401a4e0d", size = 614605, upload-time = "2025-07-17T16:52:00.465Z" }
wheels = [
    { url = "https://files.pythonhosted.org/packages/33/6b/e0547afaf41bf2c42e52430072fa5658766e3d65bd4b03a563d1b6336f57/distlib-0.4.0-py2.py3-none-any.whl", hash = "sha256:9659f7d87e46584a30b5780e43ac7a2143098441670ff0a49d5f9034c54a6c16", size = 469047, upload-time = "2025-07-17T16:51:58.613Z" },
]

[[package]]
name = "dj-database-url"
version = "3.0.1"
source = { registry = "https://pypi.org/simple" }
dependencies = [
    { name = "django" },
]
sdist = { url = "https://files.pythonhosted.org/packages/75/05/2ec51009f4ce424877dbd8ad95868faec0c3494ed0ff1635f9ab53d9e0ee/dj_database_url-3.0.1.tar.gz", hash = "sha256:8994961efb888fc6bf8c41550870c91f6f7691ca751888ebaa71442b7f84eff8", size = 12556, upload-time = "2025-07-02T09:40:11.424Z" }
wheels = [
    { url = "https://files.pythonhosted.org/packages/aa/5e/86a43c6fdaa41c12d58e4ff3ebbfd6b71a7cb0360a08614e3754ef2e9afb/dj_database_url-3.0.1-py3-none-any.whl", hash = "sha256:43950018e1eeea486bf11136384aec0fe55b29fe6fd8a44553231b85661d9383", size = 8808, upload-time = "2025-07-02T09:40:26.326Z" },
]

[[package]]
name = "django"
version = "5.2.5"
source = { registry = "https://pypi.org/simple" }
dependencies = [
    { name = "asgiref" },
    { name = "sqlparse" },
    { name = "tzdata", marker = "sys_platform == 'win32'" },
]
sdist = { url = "https://files.pythonhosted.org/packages/62/9b/779f853c3d2d58b9e08346061ff3e331cdec3fe3f53aae509e256412a593/django-5.2.5.tar.gz", hash = "sha256:0745b25681b129a77aae3d4f6549b62d3913d74407831abaa0d9021a03954bae", size = 10859748, upload-time = "2025-08-06T08:26:29.978Z" }
wheels = [
    { url = "https://files.pythonhosted.org/packages/9d/6e/98a1d23648e0085bb5825326af17612ecd8fc76be0ce96ea4dc35e17b926/django-5.2.5-py3-none-any.whl", hash = "sha256:2b2ada0ee8a5ff743a40e2b9820d1f8e24c11bac9ae6469cd548f0057ea6ddcd", size = 8302999, upload-time = "2025-08-06T08:26:23.562Z" },
]

[[package]]
name = "django-environ"
version = "0.12.0"
source = { registry = "https://pypi.org/simple" }
sdist = { url = "https://files.pythonhosted.org/packages/d6/04/65d2521842c42f4716225f20d8443a50804920606aec018188bbee30a6b0/django_environ-0.12.0.tar.gz", hash = "sha256:227dc891453dd5bde769c3449cf4a74b6f2ee8f7ab2361c93a07068f4179041a", size = 56804, upload-time = "2025-01-13T17:03:37.74Z" }
wheels = [
    { url = "https://files.pythonhosted.org/packages/83/b3/0a3bec4ecbfee960f39b1842c2f91e4754251e0a6ed443db9fe3f666ba8f/django_environ-0.12.0-py2.py3-none-any.whl", hash = "sha256:92fb346a158abda07ffe6eb23135ce92843af06ecf8753f43adf9d2366dcc0ca", size = 19957, upload-time = "2025-01-13T17:03:32.918Z" },
]

[[package]]
name = "djlint"
version = "1.36.4"
source = { registry = "https://pypi.org/simple" }
dependencies = [
    { name = "click" },
    { name = "colorama" },
    { name = "cssbeautifier" },
    { name = "jsbeautifier" },
    { name = "json5" },
    { name = "pathspec" },
    { name = "pyyaml" },
    { name = "regex" },
    { name = "tqdm" },
]
sdist = { url = "https://files.pythonhosted.org/packages/74/89/ecf5be9f5c59a0c53bcaa29671742c5e269cc7d0e2622e3f65f41df251bf/djlint-1.36.4.tar.gz", hash = "sha256:17254f218b46fe5a714b224c85074c099bcb74e3b2e1f15c2ddc2cf415a408a1", size = 47849, upload-time = "2024-12-24T13:06:36.36Z" }
wheels = [
    { url = "https://files.pythonhosted.org/packages/da/83/88b4c885812921739f5529a29085c3762705154d41caf7eb9a8886a3380c/djlint-1.36.4-cp313-cp313-macosx_10_13_x86_64.whl", hash = "sha256:ead475013bcac46095b1bbc8cf97ed2f06e83422335734363f8a76b4ba7e47c2", size = 354384, upload-time = "2024-12-24T13:06:20.809Z" },
    { url = "https://files.pythonhosted.org/packages/32/38/67695f7a150b3d9d62fadb65242213d96024151570c3cf5d966effa68b0e/djlint-1.36.4-cp313-cp313-macosx_11_0_arm64.whl", hash = "sha256:6c601dfa68ea253311deb4a29a7362b7a64933bdfcfb5a06618f3e70ad1fa835", size = 322971, upload-time = "2024-12-24T13:06:22.185Z" },
    { url = "https://files.pythonhosted.org/packages/ac/7a/cd851393291b12e7fe17cf5d4d8874b8ea133aebbe9235f5314aabc96a52/djlint-1.36.4-cp313-cp313-manylinux_2_17_x86_64.manylinux2014_x86_64.manylinux_2_28_x86_64.whl", hash = "sha256:bda5014f295002363381969864addeb2db13955f1b26e772657c3b273ed7809f", size = 410972, upload-time = "2024-12-24T13:06:24.077Z" },
    { url = "https://files.pythonhosted.org/packages/6c/31/56469120394b970d4f079a552fde21ed27702ca729595ab0ed459eb6d240/djlint-1.36.4-cp313-cp313-win_amd64.whl", hash = "sha256:16ce37e085afe5a30953b2bd87cbe34c37843d94c701fc68a2dda06c1e428ff4", size = 362053, upload-time = "2024-12-24T13:06:25.432Z" },
    { url = "https://files.pythonhosted.org/packages/4b/67/f7aeea9be6fb3bd984487af8d0d80225a0b1e5f6f7126e3332d349fb13fe/djlint-1.36.4-py3-none-any.whl", hash = "sha256:e9699b8ac3057a6ed04fb90835b89bee954ed1959c01541ce4f8f729c938afdd", size = 52290, upload-time = "2024-12-24T13:06:33.76Z" },
]

[[package]]
name = "docutils"
version = "0.21.2"
source = { registry = "https://pypi.org/simple" }
sdist = { url = "https://files.pythonhosted.org/packages/ae/ed/aefcc8cd0ba62a0560c3c18c33925362d46c6075480bfa4df87b28e169a9/docutils-0.21.2.tar.gz", hash = "sha256:3a6b18732edf182daa3cd12775bbb338cf5691468f91eeeb109deff6ebfa986f", size = 2204444, upload-time = "2024-04-23T18:57:18.24Z" }
wheels = [
    { url = "https://files.pythonhosted.org/packages/8f/d7/9322c609343d929e75e7e5e6255e614fcc67572cfd083959cdef3b7aad79/docutils-0.21.2-py3-none-any.whl", hash = "sha256:dafca5b9e384f0e419294eb4d2ff9fa826435bf15f15b7bd45723e8ad76811b2", size = 587408, upload-time = "2024-04-23T18:57:14.835Z" },
]

[[package]]
name = "editorconfig"
version = "0.17.1"
source = { registry = "https://pypi.org/simple" }
sdist = { url = "https://files.pythonhosted.org/packages/88/3a/a61d9a1f319a186b05d14df17daea42fcddea63c213bcd61a929fb3a6796/editorconfig-0.17.1.tar.gz", hash = "sha256:23c08b00e8e08cc3adcddb825251c497478df1dada6aefeb01e626ad37303745", size = 14695, upload-time = "2025-06-09T08:21:37.097Z" }
wheels = [
    { url = "https://files.pythonhosted.org/packages/96/fd/a40c621ff207f3ce8e484aa0fc8ba4eb6e3ecf52e15b42ba764b457a9550/editorconfig-0.17.1-py3-none-any.whl", hash = "sha256:1eda9c2c0db8c16dbd50111b710572a5e6de934e39772de1959d41f64fc17c82", size = 16360, upload-time = "2025-06-09T08:21:35.654Z" },
]

[[package]]
name = "environ"
version = "1.0"
source = { registry = "https://pypi.org/simple" }
sdist = { url = "https://files.pythonhosted.org/packages/29/e4/6f448fcce1649a1f0f265e20bd88b7c8ff36e265657604b920240045928b/environ-1.0.tar.gz", hash = "sha256:4df7f1dfeb7d1c988d2e19a8bd5d547a526e0400aeb35adf732032472f35dcb0", size = 2628, upload-time = "2007-08-06T01:55:14Z" }

[[package]]
name = "filelock"
version = "3.19.1"
source = { registry = "https://pypi.org/simple" }
sdist = { url = "https://files.pythonhosted.org/packages/40/bb/0ab3e58d22305b6f5440629d20683af28959bf793d98d11950e305c1c326/filelock-3.19.1.tar.gz", hash = "sha256:66eda1888b0171c998b35be2bcc0f6d75c388a7ce20c3f3f37aa8e96c2dddf58", size = 17687, upload-time = "2025-08-14T16:56:03.016Z" }
wheels = [
    { url = "https://files.pythonhosted.org/packages/42/14/42b2651a2f46b022ccd948bca9f2d5af0fd8929c4eec235b8d6d844fbe67/filelock-3.19.1-py3-none-any.whl", hash = "sha256:d38e30481def20772f5baf097c122c3babc4fcdb7e14e57049eb9d88c6dc017d", size = 15988, upload-time = "2025-08-14T16:56:01.633Z" },
]

[[package]]
name = "flask"
version = "3.1.2"
source = { registry = "https://pypi.org/simple" }
dependencies = [
    { name = "blinker" },
    { name = "click" },
    { name = "itsdangerous" },
    { name = "jinja2" },
    { name = "markupsafe" },
    { name = "werkzeug" },
]
sdist = { url = "https://files.pythonhosted.org/packages/dc/6d/cfe3c0fcc5e477df242b98bfe186a4c34357b4847e87ecaef04507332dab/flask-3.1.2.tar.gz", hash = "sha256:bf656c15c80190ed628ad08cdfd3aaa35beb087855e2f494910aa3774cc4fd87", size = 720160, upload-time = "2025-08-19T21:03:21.205Z" }
wheels = [
    { url = "https://files.pythonhosted.org/packages/ec/f9/7f9263c5695f4bd0023734af91bedb2ff8209e8de6ead162f35d8dc762fd/flask-3.1.2-py3-none-any.whl", hash = "sha256:ca1d8112ec8a6158cc29ea4858963350011b5c846a414cdb7a954aa9e967d03c", size = 103308, upload-time = "2025-08-19T21:03:19.499Z" },
]

[[package]]
name = "flask-cors"
version = "6.0.1"
source = { registry = "https://pypi.org/simple" }
dependencies = [
    { name = "flask" },
    { name = "werkzeug" },
]
sdist = { url = "https://files.pythonhosted.org/packages/76/37/bcfa6c7d5eec777c4c7cf45ce6b27631cebe5230caf88d85eadd63edd37a/flask_cors-6.0.1.tar.gz", hash = "sha256:d81bcb31f07b0985be7f48406247e9243aced229b7747219160a0559edd678db", size = 13463, upload-time = "2025-06-11T01:32:08.518Z" }
wheels = [
    { url = "https://files.pythonhosted.org/packages/17/f8/01bf35a3afd734345528f98d0353f2a978a476528ad4d7e78b70c4d149dd/flask_cors-6.0.1-py3-none-any.whl", hash = "sha256:c7b2cbfb1a31aa0d2e5341eea03a6805349f7a61647daee1a15c46bbe981494c", size = 13244, upload-time = "2025-06-11T01:32:07.352Z" },
]

[[package]]
name = "forex-python"
version = "1.9.2"
source = { registry = "https://pypi.org/simple" }
dependencies = [
    { name = "requests" },
    { name = "simplejson" },
]
sdist = { url = "https://files.pythonhosted.org/packages/1a/f0/edfaf24f9daf087f12d657877c132b69b3a3515af64042e2050f95e3e741/forex_python-1.9.2.tar.gz", hash = "sha256:f56c91300818daae629c9b55a980b7c223e1fc075fc60b12355bfae959aba0c3", size = 12346, upload-time = "2025-05-22T04:53:07.829Z" }
wheels = [
    { url = "https://files.pythonhosted.org/packages/cc/67/c56f18aa20ba4d5a5e41290c67ac0c8024391fabc8356dbfb9625d15e2d0/forex_python-1.9.2-py3-none-any.whl", hash = "sha256:d7fa5f98305d9afee8bef5e05dcdc439137476827086cd5c13b45d5ffc97eb19", size = 9489, upload-time = "2025-05-22T04:53:06.157Z" },
]

[[package]]
name = "gunicorn"
version = "23.0.0"
source = { registry = "https://pypi.org/simple" }
dependencies = [
    { name = "packaging" },
]
sdist = { url = "https://files.pythonhosted.org/packages/34/72/9614c465dc206155d93eff0ca20d42e1e35afc533971379482de953521a4/gunicorn-23.0.0.tar.gz", hash = "sha256:f014447a0101dc57e294f6c18ca6b40227a4c90e9bdb586042628030cba004ec", size = 375031, upload-time = "2024-08-10T20:25:27.378Z" }
wheels = [
    { url = "https://files.pythonhosted.org/packages/cb/7d/6dac2a6e1eba33ee43f318edbed4ff29151a49b5d37f080aad1e6469bca4/gunicorn-23.0.0-py3-none-any.whl", hash = "sha256:ec400d38950de4dfd418cff8328b2c8faed0edb0d517d3394e457c317908ca4d", size = 85029, upload-time = "2024-08-10T20:25:24.996Z" },
]

[[package]]
name = "identify"
version = "2.6.13"
source = { registry = "https://pypi.org/simple" }
sdist = { url = "https://files.pythonhosted.org/packages/82/ca/ffbabe3635bb839aa36b3a893c91a9b0d368cb4d8073e03a12896970af82/identify-2.6.13.tar.gz", hash = "sha256:da8d6c828e773620e13bfa86ea601c5a5310ba4bcd65edf378198b56a1f9fb32", size = 99243, upload-time = "2025-08-09T19:35:00.6Z" }
wheels = [
    { url = "https://files.pythonhosted.org/packages/e7/ce/461b60a3ee109518c055953729bf9ed089a04db895d47e95444071dcdef2/identify-2.6.13-py2.py3-none-any.whl", hash = "sha256:60381139b3ae39447482ecc406944190f690d4a2997f2584062089848361b33b", size = 99153, upload-time = "2025-08-09T19:34:59.1Z" },
]

[[package]]
name = "idna"
version = "3.10"
source = { registry = "https://pypi.org/simple" }
sdist = { url = "https://files.pythonhosted.org/packages/f1/70/7703c29685631f5a7590aa73f1f1d3fa9a380e654b86af429e0934a32f7d/idna-3.10.tar.gz", hash = "sha256:12f65c9b470abda6dc35cf8e63cc574b1c52b11df2c86030af0ac09b01b13ea9", size = 190490, upload-time = "2024-09-15T18:07:39.745Z" }
wheels = [
    { url = "https://files.pythonhosted.org/packages/76/c6/c88e154df9c4e1a2a66ccf0005a88dfb2650c1dffb6f5ce603dfbd452ce3/idna-3.10-py3-none-any.whl", hash = "sha256:946d195a0d259cbba61165e88e65941f16e9b36ea6ddb97f00452bae8b1287d3", size = 70442, upload-time = "2024-09-15T18:07:37.964Z" },
]

[[package]]
name = "imagesize"
version = "1.4.1"
source = { registry = "https://pypi.org/simple" }
sdist = { url = "https://files.pythonhosted.org/packages/a7/84/62473fb57d61e31fef6e36d64a179c8781605429fd927b5dd608c997be31/imagesize-1.4.1.tar.gz", hash = "sha256:69150444affb9cb0d5cc5a92b3676f0b2fb7cd9ae39e947a5e11a36b4497cd4a", size = 1280026, upload-time = "2022-07-01T12:21:05.687Z" }
wheels = [
    { url = "https://files.pythonhosted.org/packages/ff/62/85c4c919272577931d407be5ba5d71c20f0b616d31a0befe0ae45bb79abd/imagesize-1.4.1-py2.py3-none-any.whl", hash = "sha256:0d8d18d08f840c19d0ee7ca1fd82490fdc3729b7ac93f49870406ddde8ef8d8b", size = 8769, upload-time = "2022-07-01T12:21:02.467Z" },
]

[[package]]
name = "iniconfig"
version = "2.1.0"
source = { registry = "https://pypi.org/simple" }
sdist = { url = "https://files.pythonhosted.org/packages/f2/97/ebf4da567aa6827c909642694d71c9fcf53e5b504f2d96afea02718862f3/iniconfig-2.1.0.tar.gz", hash = "sha256:3abbd2e30b36733fee78f9c7f7308f2d0050e88f0087fd25c2645f63c773e1c7", size = 4793, upload-time = "2025-03-19T20:09:59.721Z" }
wheels = [
    { url = "https://files.pythonhosted.org/packages/2c/e1/e6716421ea10d38022b952c159d5161ca1193197fb744506875fbb87ea7b/iniconfig-2.1.0-py3-none-any.whl", hash = "sha256:9deba5723312380e77435581c6bf4935c94cbfab9b1ed33ef8d238ea168eb760", size = 6050, upload-time = "2025-03-19T20:10:01.071Z" },
]

[[package]]
name = "itsdangerous"
version = "2.2.0"
source = { registry = "https://pypi.org/simple" }
sdist = { url = "https://files.pythonhosted.org/packages/9c/cb/8ac0172223afbccb63986cc25049b154ecfb5e85932587206f42317be31d/itsdangerous-2.2.0.tar.gz", hash = "sha256:e0050c0b7da1eea53ffaf149c0cfbb5c6e2e2b69c4bef22c81fa6eb73e5f6173", size = 54410, upload-time = "2024-04-16T21:28:15.614Z" }
wheels = [
    { url = "https://files.pythonhosted.org/packages/04/96/92447566d16df59b2a776c0fb82dbc4d9e07cd95062562af01e408583fc4/itsdangerous-2.2.0-py3-none-any.whl", hash = "sha256:c6242fc49e35958c8b15141343aa660db5fc54d4f13a1db01a3f5891b98700ef", size = 16234, upload-time = "2024-04-16T21:28:14.499Z" },
]

[[package]]
name = "jinja2"
version = "3.1.6"
source = { registry = "https://pypi.org/simple" }
dependencies = [
    { name = "markupsafe" },
]
sdist = { url = "https://files.pythonhosted.org/packages/df/bf/f7da0350254c0ed7c72f3e33cef02e048281fec7ecec5f032d4aac52226b/jinja2-3.1.6.tar.gz", hash = "sha256:0137fb05990d35f1275a587e9aee6d56da821fc83491a0fb838183be43f66d6d", size = 245115, upload-time = "2025-03-05T20:05:02.478Z" }
wheels = [
    { url = "https://files.pythonhosted.org/packages/62/a1/3d680cbfd5f4b8f15abc1d571870c5fc3e594bb582bc3b64ea099db13e56/jinja2-3.1.6-py3-none-any.whl", hash = "sha256:85ece4451f492d0c13c5dd7c13a64681a86afae63a5f347908daf103ce6d2f67", size = 134899, upload-time = "2025-03-05T20:05:00.369Z" },
]

[[package]]
name = "jsbeautifier"
version = "1.15.4"
source = { registry = "https://pypi.org/simple" }
dependencies = [
    { name = "editorconfig" },
    { name = "six" },
]
sdist = { url = "https://files.pythonhosted.org/packages/ea/98/d6cadf4d5a1c03b2136837a435682418c29fdeb66be137128544cecc5b7a/jsbeautifier-1.15.4.tar.gz", hash = "sha256:5bb18d9efb9331d825735fbc5360ee8f1aac5e52780042803943aa7f854f7592", size = 75257, upload-time = "2025-02-27T17:53:53.252Z" }
wheels = [
    { url = "https://files.pythonhosted.org/packages/2d/14/1c65fccf8413d5f5c6e8425f84675169654395098000d8bddc4e9d3390e1/jsbeautifier-1.15.4-py3-none-any.whl", hash = "sha256:72f65de312a3f10900d7685557f84cb61a9733c50dcc27271a39f5b0051bf528", size = 94707, upload-time = "2025-02-27T17:53:46.152Z" },
]

[[package]]
name = "json5"
version = "0.12.1"
source = { registry = "https://pypi.org/simple" }
sdist = { url = "https://files.pythonhosted.org/packages/12/ae/929aee9619e9eba9015207a9d2c1c54db18311da7eb4dcf6d41ad6f0eb67/json5-0.12.1.tar.gz", hash = "sha256:b2743e77b3242f8d03c143dd975a6ec7c52e2f2afe76ed934e53503dd4ad4990", size = 52191, upload-time = "2025-08-12T19:47:42.583Z" }
wheels = [
    { url = "https://files.pythonhosted.org/packages/85/e2/05328bd2621be49a6fed9e3030b1e51a2d04537d3f816d211b9cc53c5262/json5-0.12.1-py3-none-any.whl", hash = "sha256:d9c9b3bc34a5f54d43c35e11ef7cb87d8bdd098c6ace87117a7b7e83e705c1d5", size = 36119, upload-time = "2025-08-12T19:47:41.131Z" },
]

[[package]]
name = "markupsafe"
version = "3.0.2"
source = { registry = "https://pypi.org/simple" }
sdist = { url = "https://files.pythonhosted.org/packages/b2/97/5d42485e71dfc078108a86d6de8fa46db44a1a9295e89c5d6d4a06e23a62/markupsafe-3.0.2.tar.gz", hash = "sha256:ee55d3edf80167e48ea11a923c7386f4669df67d7994554387f84e7d8b0a2bf0", size = 20537, upload-time = "2024-10-18T15:21:54.129Z" }
wheels = [
    { url = "https://files.pythonhosted.org/packages/83/0e/67eb10a7ecc77a0c2bbe2b0235765b98d164d81600746914bebada795e97/MarkupSafe-3.0.2-cp313-cp313-macosx_10_13_universal2.whl", hash = "sha256:ba9527cdd4c926ed0760bc301f6728ef34d841f405abf9d4f959c478421e4efd", size = 14274, upload-time = "2024-10-18T15:21:24.577Z" },
    { url = "https://files.pythonhosted.org/packages/2b/6d/9409f3684d3335375d04e5f05744dfe7e9f120062c9857df4ab490a1031a/MarkupSafe-3.0.2-cp313-cp313-macosx_11_0_arm64.whl", hash = "sha256:f8b3d067f2e40fe93e1ccdd6b2e1d16c43140e76f02fb1319a05cf2b79d99430", size = 12352, upload-time = "2024-10-18T15:21:25.382Z" },
    { url = "https://files.pythonhosted.org/packages/d2/f5/6eadfcd3885ea85fe2a7c128315cc1bb7241e1987443d78c8fe712d03091/MarkupSafe-3.0.2-cp313-cp313-manylinux_2_17_aarch64.manylinux2014_aarch64.whl", hash = "sha256:569511d3b58c8791ab4c2e1285575265991e6d8f8700c7be0e88f86cb0672094", size = 24122, upload-time = "2024-10-18T15:21:26.199Z" },
    { url = "https://files.pythonhosted.org/packages/0c/91/96cf928db8236f1bfab6ce15ad070dfdd02ed88261c2afafd4b43575e9e9/MarkupSafe-3.0.2-cp313-cp313-manylinux_2_17_x86_64.manylinux2014_x86_64.whl", hash = "sha256:15ab75ef81add55874e7ab7055e9c397312385bd9ced94920f2802310c930396", size = 23085, upload-time = "2024-10-18T15:21:27.029Z" },
    { url = "https://files.pythonhosted.org/packages/c2/cf/c9d56af24d56ea04daae7ac0940232d31d5a8354f2b457c6d856b2057d69/MarkupSafe-3.0.2-cp313-cp313-manylinux_2_5_i686.manylinux1_i686.manylinux_2_17_i686.manylinux2014_i686.whl", hash = "sha256:f3818cb119498c0678015754eba762e0d61e5b52d34c8b13d770f0719f7b1d79", size = 22978, upload-time = "2024-10-18T15:21:27.846Z" },
    { url = "https://files.pythonhosted.org/packages/2a/9f/8619835cd6a711d6272d62abb78c033bda638fdc54c4e7f4272cf1c0962b/MarkupSafe-3.0.2-cp313-cp313-musllinux_1_2_aarch64.whl", hash = "sha256:cdb82a876c47801bb54a690c5ae105a46b392ac6099881cdfb9f6e95e4014c6a", size = 24208, upload-time = "2024-10-18T15:21:28.744Z" },
    { url = "https://files.pythonhosted.org/packages/f9/bf/176950a1792b2cd2102b8ffeb5133e1ed984547b75db47c25a67d3359f77/MarkupSafe-3.0.2-cp313-cp313-musllinux_1_2_i686.whl", hash = "sha256:cabc348d87e913db6ab4aa100f01b08f481097838bdddf7c7a84b7575b7309ca", size = 23357, upload-time = "2024-10-18T15:21:29.545Z" },
    { url = "https://files.pythonhosted.org/packages/ce/4f/9a02c1d335caabe5c4efb90e1b6e8ee944aa245c1aaaab8e8a618987d816/MarkupSafe-3.0.2-cp313-cp313-musllinux_1_2_x86_64.whl", hash = "sha256:444dcda765c8a838eaae23112db52f1efaf750daddb2d9ca300bcae1039adc5c", size = 23344, upload-time = "2024-10-18T15:21:30.366Z" },
    { url = "https://files.pythonhosted.org/packages/ee/55/c271b57db36f748f0e04a759ace9f8f759ccf22b4960c270c78a394f58be/MarkupSafe-3.0.2-cp313-cp313-win32.whl", hash = "sha256:bcf3e58998965654fdaff38e58584d8937aa3096ab5354d493c77d1fdd66d7a1", size = 15101, upload-time = "2024-10-18T15:21:31.207Z" },
    { url = "https://files.pythonhosted.org/packages/29/88/07df22d2dd4df40aba9f3e402e6dc1b8ee86297dddbad4872bd5e7b0094f/MarkupSafe-3.0.2-cp313-cp313-win_amd64.whl", hash = "sha256:e6a2a455bd412959b57a172ce6328d2dd1f01cb2135efda2e4576e8a23fa3b0f", size = 15603, upload-time = "2024-10-18T15:21:32.032Z" },
    { url = "https://files.pythonhosted.org/packages/62/6a/8b89d24db2d32d433dffcd6a8779159da109842434f1dd2f6e71f32f738c/MarkupSafe-3.0.2-cp313-cp313t-macosx_10_13_universal2.whl", hash = "sha256:b5a6b3ada725cea8a5e634536b1b01c30bcdcd7f9c6fff4151548d5bf6b3a36c", size = 14510, upload-time = "2024-10-18T15:21:33.625Z" },
    { url = "https://files.pythonhosted.org/packages/7a/06/a10f955f70a2e5a9bf78d11a161029d278eeacbd35ef806c3fd17b13060d/MarkupSafe-3.0.2-cp313-cp313t-macosx_11_0_arm64.whl", hash = "sha256:a904af0a6162c73e3edcb969eeeb53a63ceeb5d8cf642fade7d39e7963a22ddb", size = 12486, upload-time = "2024-10-18T15:21:34.611Z" },
    { url = "https://files.pythonhosted.org/packages/34/cf/65d4a571869a1a9078198ca28f39fba5fbb910f952f9dbc5220afff9f5e6/MarkupSafe-3.0.2-cp313-cp313t-manylinux_2_17_aarch64.manylinux2014_aarch64.whl", hash = "sha256:4aa4e5faecf353ed117801a068ebab7b7e09ffb6e1d5e412dc852e0da018126c", size = 25480, upload-time = "2024-10-18T15:21:35.398Z" },
    { url = "https://files.pythonhosted.org/packages/0c/e3/90e9651924c430b885468b56b3d597cabf6d72be4b24a0acd1fa0e12af67/MarkupSafe-3.0.2-cp313-cp313t-manylinux_2_17_x86_64.manylinux2014_x86_64.whl", hash = "sha256:c0ef13eaeee5b615fb07c9a7dadb38eac06a0608b41570d8ade51c56539e509d", size = 23914, upload-time = "2024-10-18T15:21:36.231Z" },
    { url = "https://files.pythonhosted.org/packages/66/8c/6c7cf61f95d63bb866db39085150df1f2a5bd3335298f14a66b48e92659c/MarkupSafe-3.0.2-cp313-cp313t-manylinux_2_5_i686.manylinux1_i686.manylinux_2_17_i686.manylinux2014_i686.whl", hash = "sha256:d16a81a06776313e817c951135cf7340a3e91e8c1ff2fac444cfd75fffa04afe", size = 23796, upload-time = "2024-10-18T15:21:37.073Z" },
    { url = "https://files.pythonhosted.org/packages/bb/35/cbe9238ec3f47ac9a7c8b3df7a808e7cb50fe149dc7039f5f454b3fba218/MarkupSafe-3.0.2-cp313-cp313t-musllinux_1_2_aarch64.whl", hash = "sha256:6381026f158fdb7c72a168278597a5e3a5222e83ea18f543112b2662a9b699c5", size = 25473, upload-time = "2024-10-18T15:21:37.932Z" },
    { url = "https://files.pythonhosted.org/packages/e6/32/7621a4382488aa283cc05e8984a9c219abad3bca087be9ec77e89939ded9/MarkupSafe-3.0.2-cp313-cp313t-musllinux_1_2_i686.whl", hash = "sha256:3d79d162e7be8f996986c064d1c7c817f6df3a77fe3d6859f6f9e7be4b8c213a", size = 24114, upload-time = "2024-10-18T15:21:39.799Z" },
    { url = "https://files.pythonhosted.org/packages/0d/80/0985960e4b89922cb5a0bac0ed39c5b96cbc1a536a99f30e8c220a996ed9/MarkupSafe-3.0.2-cp313-cp313t-musllinux_1_2_x86_64.whl", hash = "sha256:131a3c7689c85f5ad20f9f6fb1b866f402c445b220c19fe4308c0b147ccd2ad9", size = 24098, upload-time = "2024-10-18T15:21:40.813Z" },
    { url = "https://files.pythonhosted.org/packages/82/78/fedb03c7d5380df2427038ec8d973587e90561b2d90cd472ce9254cf348b/MarkupSafe-3.0.2-cp313-cp313t-win32.whl", hash = "sha256:ba8062ed2cf21c07a9e295d5b8a2a5ce678b913b45fdf68c32d95d6c1291e0b6", size = 15208, upload-time = "2024-10-18T15:21:41.814Z" },
    { url = "https://files.pythonhosted.org/packages/4f/65/6079a46068dfceaeabb5dcad6d674f5f5c61a6fa5673746f42a9f4c233b3/MarkupSafe-3.0.2-cp313-cp313t-win_amd64.whl", hash = "sha256:e444a31f8db13eb18ada366ab3cf45fd4b31e4db1236a4448f68778c1d1a5a2f", size = 15739, upload-time = "2024-10-18T15:21:42.784Z" },
]

[[package]]
name = "model-bakery"
version = "1.20.5"
source = { registry = "https://pypi.org/simple" }
dependencies = [
    { name = "django" },
]
sdist = { url = "https://files.pythonhosted.org/packages/bf/73/24854c5053c852201b4799e7837060496d1418a28488a90a299e8d9c618b/model_bakery-1.20.5.tar.gz", hash = "sha256:107b3efb8889baac83cae0e2d81465903b69a70eeb99ecfd0929d959a653ab90", size = 21332, upload-time = "2025-06-07T10:21:47.727Z" }
wheels = [
    { url = "https://files.pythonhosted.org/packages/13/4b/157c1113e317f79a257b4dfe0607dbab7f57bec67a34d053588dfb8945ac/model_bakery-1.20.5-py3-none-any.whl", hash = "sha256:796e0b7fa6bf2acc09feaadce40c6bcc13e5b55c5bdff9f76e87ceb64f736070", size = 24292, upload-time = "2025-06-07T10:21:46.438Z" },
]

[[package]]
name = "narwhals"
version = "2.2.0"
source = { registry = "https://pypi.org/simple" }
sdist = { url = "https://files.pythonhosted.org/packages/01/8f/6b3d8c19540eaaa50778a8bbbe54e025d3f93aca6cdd5a4de3044c36f83c/narwhals-2.2.0.tar.gz", hash = "sha256:f6a34f2699acabe2c17339c104f0bec28b9f7a55fbc7f8d485d49bea72d12b8a", size = 547070, upload-time = "2025-08-25T07:51:58.904Z" }
wheels = [
    { url = "https://files.pythonhosted.org/packages/dd/54/1ecca75e51d7da8ca53d1ffa8636ef9077a6eaa31f43ade71360b3e6449a/narwhals-2.2.0-py3-none-any.whl", hash = "sha256:2b5e3d61a486fa4328c286b0c8018b3e781a964947ff725d66ba12f6d5ca3d2a", size = 401021, upload-time = "2025-08-25T07:51:56.97Z" },
]

[[package]]
name = "nodeenv"
version = "1.9.1"
source = { registry = "https://pypi.org/simple" }
sdist = { url = "https://files.pythonhosted.org/packages/43/16/fc88b08840de0e0a72a2f9d8c6bae36be573e475a6326ae854bcc549fc45/nodeenv-1.9.1.tar.gz", hash = "sha256:6ec12890a2dab7946721edbfbcd91f3319c6ccc9aec47be7c7e6b7011ee6645f", size = 47437, upload-time = "2024-06-04T18:44:11.171Z" }
wheels = [
    { url = "https://files.pythonhosted.org/packages/d2/1d/1b658dbd2b9fa9c4c9f32accbfc0205d532c8c6194dc0f2a4c0428e7128a/nodeenv-1.9.1-py2.py3-none-any.whl", hash = "sha256:ba11c9782d29c27c70ffbdda2d7415098754709be8a7056d79a737cd901155c9", size = 22314, upload-time = "2024-06-04T18:44:08.352Z" },
]

[[package]]
name = "packaging"
version = "25.0"
source = { registry = "https://pypi.org/simple" }
sdist = { url = "https://files.pythonhosted.org/packages/a1/d4/1fc4078c65507b51b96ca8f8c3ba19e6a61c8253c72794544580a7b6c24d/packaging-25.0.tar.gz", hash = "sha256:d443872c98d677bf60f6a1f2f8c1cb748e8fe762d2bf9d3148b5599295b0fc4f", size = 165727, upload-time = "2025-04-19T11:48:59.673Z" }
wheels = [
    { url = "https://files.pythonhosted.org/packages/20/12/38679034af332785aac8774540895e234f4d07f7545804097de4b666afd8/packaging-25.0-py3-none-any.whl", hash = "sha256:29572ef2b1f17581046b3a2227d5c611fb25ec70ca1ba8554b24b0e69331a484", size = 66469, upload-time = "2025-04-19T11:48:57.875Z" },
]

[[package]]
name = "pathspec"
version = "0.12.1"
source = { registry = "https://pypi.org/simple" }
sdist = { url = "https://files.pythonhosted.org/packages/ca/bc/f35b8446f4531a7cb215605d100cd88b7ac6f44ab3fc94870c120ab3adbf/pathspec-0.12.1.tar.gz", hash = "sha256:a482d51503a1ab33b1c67a6c3813a26953dbdc71c31dacaef9a838c4e29f5712", size = 51043, upload-time = "2023-12-10T22:30:45Z" }
wheels = [
    { url = "https://files.pythonhosted.org/packages/cc/20/ff623b09d963f88bfde16306a54e12ee5ea43e9b597108672ff3a408aad6/pathspec-0.12.1-py3-none-any.whl", hash = "sha256:a0d503e138a4c123b27490a4f7beda6a01c6f288df0e4a8b79c7eb0dc7b4cc08", size = 31191, upload-time = "2023-12-10T22:30:43.14Z" },
]

[[package]]
name = "pillow"
version = "11.3.0"
source = { registry = "https://pypi.org/simple" }
sdist = { url = "https://files.pythonhosted.org/packages/f3/0d/d0d6dea55cd152ce3d6767bb38a8fc10e33796ba4ba210cbab9354b6d238/pillow-11.3.0.tar.gz", hash = "sha256:3828ee7586cd0b2091b6209e5ad53e20d0649bbe87164a459d0676e035e8f523", size = 47113069, upload-time = "2025-07-01T09:16:30.666Z" }
wheels = [
    { url = "https://files.pythonhosted.org/packages/1e/93/0952f2ed8db3a5a4c7a11f91965d6184ebc8cd7cbb7941a260d5f018cd2d/pillow-11.3.0-cp313-cp313-ios_13_0_arm64_iphoneos.whl", hash = "sha256:1c627742b539bba4309df89171356fcb3cc5a9178355b2727d1b74a6cf155fbd", size = 2128328, upload-time = "2025-07-01T09:14:35.276Z" },
    { url = "https://files.pythonhosted.org/packages/4b/e8/100c3d114b1a0bf4042f27e0f87d2f25e857e838034e98ca98fe7b8c0a9c/pillow-11.3.0-cp313-cp313-ios_13_0_arm64_iphonesimulator.whl", hash = "sha256:30b7c02f3899d10f13d7a48163c8969e4e653f8b43416d23d13d1bbfdc93b9f8", size = 2170652, upload-time = "2025-07-01T09:14:37.203Z" },
    { url = "https://files.pythonhosted.org/packages/aa/86/3f758a28a6e381758545f7cdb4942e1cb79abd271bea932998fc0db93cb6/pillow-11.3.0-cp313-cp313-ios_13_0_x86_64_iphonesimulator.whl", hash = "sha256:7859a4cc7c9295f5838015d8cc0a9c215b77e43d07a25e460f35cf516df8626f", size = 2227443, upload-time = "2025-07-01T09:14:39.344Z" },
    { url = "https://files.pythonhosted.org/packages/01/f4/91d5b3ffa718df2f53b0dc109877993e511f4fd055d7e9508682e8aba092/pillow-11.3.0-cp313-cp313-macosx_10_13_x86_64.whl", hash = "sha256:ec1ee50470b0d050984394423d96325b744d55c701a439d2bd66089bff963d3c", size = 5278474, upload-time = "2025-07-01T09:14:41.843Z" },
    { url = "https://files.pythonhosted.org/packages/f9/0e/37d7d3eca6c879fbd9dba21268427dffda1ab00d4eb05b32923d4fbe3b12/pillow-11.3.0-cp313-cp313-macosx_11_0_arm64.whl", hash = "sha256:7db51d222548ccfd274e4572fdbf3e810a5e66b00608862f947b163e613b67dd", size = 4686038, upload-time = "2025-07-01T09:14:44.008Z" },
    { url = "https://files.pythonhosted.org/packages/ff/b0/3426e5c7f6565e752d81221af9d3676fdbb4f352317ceafd42899aaf5d8a/pillow-11.3.0-cp313-cp313-manylinux2014_aarch64.manylinux_2_17_aarch64.whl", hash = "sha256:2d6fcc902a24ac74495df63faad1884282239265c6839a0a6416d33faedfae7e", size = 5864407, upload-time = "2025-07-03T13:10:15.628Z" },
    { url = "https://files.pythonhosted.org/packages/fc/c1/c6c423134229f2a221ee53f838d4be9d82bab86f7e2f8e75e47b6bf6cd77/pillow-11.3.0-cp313-cp313-manylinux2014_x86_64.manylinux_2_17_x86_64.whl", hash = "sha256:f0f5d8f4a08090c6d6d578351a2b91acf519a54986c055af27e7a93feae6d3f1", size = 7639094, upload-time = "2025-07-03T13:10:21.857Z" },
    { url = "https://files.pythonhosted.org/packages/ba/c9/09e6746630fe6372c67c648ff9deae52a2bc20897d51fa293571977ceb5d/pillow-11.3.0-cp313-cp313-manylinux_2_27_aarch64.manylinux_2_28_aarch64.whl", hash = "sha256:c37d8ba9411d6003bba9e518db0db0c58a680ab9fe5179f040b0463644bc9805", size = 5973503, upload-time = "2025-07-01T09:14:45.698Z" },
    { url = "https://files.pythonhosted.org/packages/d5/1c/a2a29649c0b1983d3ef57ee87a66487fdeb45132df66ab30dd37f7dbe162/pillow-11.3.0-cp313-cp313-manylinux_2_27_x86_64.manylinux_2_28_x86_64.whl", hash = "sha256:13f87d581e71d9189ab21fe0efb5a23e9f28552d5be6979e84001d3b8505abe8", size = 6642574, upload-time = "2025-07-01T09:14:47.415Z" },
    { url = "https://files.pythonhosted.org/packages/36/de/d5cc31cc4b055b6c6fd990e3e7f0f8aaf36229a2698501bcb0cdf67c7146/pillow-11.3.0-cp313-cp313-musllinux_1_2_aarch64.whl", hash = "sha256:023f6d2d11784a465f09fd09a34b150ea4672e85fb3d05931d89f373ab14abb2", size = 6084060, upload-time = "2025-07-01T09:14:49.636Z" },
    { url = "https://files.pythonhosted.org/packages/d5/ea/502d938cbaeec836ac28a9b730193716f0114c41325db428e6b280513f09/pillow-11.3.0-cp313-cp313-musllinux_1_2_x86_64.whl", hash = "sha256:45dfc51ac5975b938e9809451c51734124e73b04d0f0ac621649821a63852e7b", size = 6721407, upload-time = "2025-07-01T09:14:51.962Z" },
    { url = "https://files.pythonhosted.org/packages/45/9c/9c5e2a73f125f6cbc59cc7087c8f2d649a7ae453f83bd0362ff7c9e2aee2/pillow-11.3.0-cp313-cp313-win32.whl", hash = "sha256:a4d336baed65d50d37b88ca5b60c0fa9d81e3a87d4a7930d3880d1624d5b31f3", size = 6273841, upload-time = "2025-07-01T09:14:54.142Z" },
    { url = "https://files.pythonhosted.org/packages/23/85/397c73524e0cd212067e0c969aa245b01d50183439550d24d9f55781b776/pillow-11.3.0-cp313-cp313-win_amd64.whl", hash = "sha256:0bce5c4fd0921f99d2e858dc4d4d64193407e1b99478bc5cacecba2311abde51", size = 6978450, upload-time = "2025-07-01T09:14:56.436Z" },
    { url = "https://files.pythonhosted.org/packages/17/d2/622f4547f69cd173955194b78e4d19ca4935a1b0f03a302d655c9f6aae65/pillow-11.3.0-cp313-cp313-win_arm64.whl", hash = "sha256:1904e1264881f682f02b7f8167935cce37bc97db457f8e7849dc3a6a52b99580", size = 2423055, upload-time = "2025-07-01T09:14:58.072Z" },
    { url = "https://files.pythonhosted.org/packages/dd/80/a8a2ac21dda2e82480852978416cfacd439a4b490a501a288ecf4fe2532d/pillow-11.3.0-cp313-cp313t-macosx_10_13_x86_64.whl", hash = "sha256:4c834a3921375c48ee6b9624061076bc0a32a60b5532b322cc0ea64e639dd50e", size = 5281110, upload-time = "2025-07-01T09:14:59.79Z" },
    { url = "https://files.pythonhosted.org/packages/44/d6/b79754ca790f315918732e18f82a8146d33bcd7f4494380457ea89eb883d/pillow-11.3.0-cp313-cp313t-macosx_11_0_arm64.whl", hash = "sha256:5e05688ccef30ea69b9317a9ead994b93975104a677a36a8ed8106be9260aa6d", size = 4689547, upload-time = "2025-07-01T09:15:01.648Z" },
    { url = "https://files.pythonhosted.org/packages/49/20/716b8717d331150cb00f7fdd78169c01e8e0c219732a78b0e59b6bdb2fd6/pillow-11.3.0-cp313-cp313t-manylinux2014_aarch64.manylinux_2_17_aarch64.whl", hash = "sha256:1019b04af07fc0163e2810167918cb5add8d74674b6267616021ab558dc98ced", size = 5901554, upload-time = "2025-07-03T13:10:27.018Z" },
    { url = "https://files.pythonhosted.org/packages/74/cf/a9f3a2514a65bb071075063a96f0a5cf949c2f2fce683c15ccc83b1c1cab/pillow-11.3.0-cp313-cp313t-manylinux2014_x86_64.manylinux_2_17_x86_64.whl", hash = "sha256:f944255db153ebb2b19c51fe85dd99ef0ce494123f21b9db4877ffdfc5590c7c", size = 7669132, upload-time = "2025-07-03T13:10:33.01Z" },
    { url = "https://files.pythonhosted.org/packages/98/3c/da78805cbdbee9cb43efe8261dd7cc0b4b93f2ac79b676c03159e9db2187/pillow-11.3.0-cp313-cp313t-manylinux_2_27_aarch64.manylinux_2_28_aarch64.whl", hash = "sha256:1f85acb69adf2aaee8b7da124efebbdb959a104db34d3a2cb0f3793dbae422a8", size = 6005001, upload-time = "2025-07-01T09:15:03.365Z" },
    { url = "https://files.pythonhosted.org/packages/6c/fa/ce044b91faecf30e635321351bba32bab5a7e034c60187fe9698191aef4f/pillow-11.3.0-cp313-cp313t-manylinux_2_27_x86_64.manylinux_2_28_x86_64.whl", hash = "sha256:05f6ecbeff5005399bb48d198f098a9b4b6bdf27b8487c7f38ca16eeb070cd59", size = 6668814, upload-time = "2025-07-01T09:15:05.655Z" },
    { url = "https://files.pythonhosted.org/packages/7b/51/90f9291406d09bf93686434f9183aba27b831c10c87746ff49f127ee80cb/pillow-11.3.0-cp313-cp313t-musllinux_1_2_aarch64.whl", hash = "sha256:a7bc6e6fd0395bc052f16b1a8670859964dbd7003bd0af2ff08342eb6e442cfe", size = 6113124, upload-time = "2025-07-01T09:15:07.358Z" },
    { url = "https://files.pythonhosted.org/packages/cd/5a/6fec59b1dfb619234f7636d4157d11fb4e196caeee220232a8d2ec48488d/pillow-11.3.0-cp313-cp313t-musllinux_1_2_x86_64.whl", hash = "sha256:83e1b0161c9d148125083a35c1c5a89db5b7054834fd4387499e06552035236c", size = 6747186, upload-time = "2025-07-01T09:15:09.317Z" },
    { url = "https://files.pythonhosted.org/packages/49/6b/00187a044f98255225f172de653941e61da37104a9ea60e4f6887717e2b5/pillow-11.3.0-cp313-cp313t-win32.whl", hash = "sha256:2a3117c06b8fb646639dce83694f2f9eac405472713fcb1ae887469c0d4f6788", size = 6277546, upload-time = "2025-07-01T09:15:11.311Z" },
    { url = "https://files.pythonhosted.org/packages/e8/5c/6caaba7e261c0d75bab23be79f1d06b5ad2a2ae49f028ccec801b0e853d6/pillow-11.3.0-cp313-cp313t-win_amd64.whl", hash = "sha256:857844335c95bea93fb39e0fa2726b4d9d758850b34075a7e3ff4f4fa3aa3b31", size = 6985102, upload-time = "2025-07-01T09:15:13.164Z" },
    { url = "https://files.pythonhosted.org/packages/f3/7e/b623008460c09a0cb38263c93b828c666493caee2eb34ff67f778b87e58c/pillow-11.3.0-cp313-cp313t-win_arm64.whl", hash = "sha256:8797edc41f3e8536ae4b10897ee2f637235c94f27404cac7297f7b607dd0716e", size = 2424803, upload-time = "2025-07-01T09:15:15.695Z" },
    { url = "https://files.pythonhosted.org/packages/73/f4/04905af42837292ed86cb1b1dabe03dce1edc008ef14c473c5c7e1443c5d/pillow-11.3.0-cp314-cp314-macosx_10_13_x86_64.whl", hash = "sha256:d9da3df5f9ea2a89b81bb6087177fb1f4d1c7146d583a3fe5c672c0d94e55e12", size = 5278520, upload-time = "2025-07-01T09:15:17.429Z" },
    { url = "https://files.pythonhosted.org/packages/41/b0/33d79e377a336247df6348a54e6d2a2b85d644ca202555e3faa0cf811ecc/pillow-11.3.0-cp314-cp314-macosx_11_0_arm64.whl", hash = "sha256:0b275ff9b04df7b640c59ec5a3cb113eefd3795a8df80bac69646ef699c6981a", size = 4686116, upload-time = "2025-07-01T09:15:19.423Z" },
    { url = "https://files.pythonhosted.org/packages/49/2d/ed8bc0ab219ae8768f529597d9509d184fe8a6c4741a6864fea334d25f3f/pillow-11.3.0-cp314-cp314-manylinux2014_aarch64.manylinux_2_17_aarch64.whl", hash = "sha256:0743841cabd3dba6a83f38a92672cccbd69af56e3e91777b0ee7f4dba4385632", size = 5864597, upload-time = "2025-07-03T13:10:38.404Z" },
    { url = "https://files.pythonhosted.org/packages/b5/3d/b932bb4225c80b58dfadaca9d42d08d0b7064d2d1791b6a237f87f661834/pillow-11.3.0-cp314-cp314-manylinux2014_x86_64.manylinux_2_17_x86_64.whl", hash = "sha256:2465a69cf967b8b49ee1b96d76718cd98c4e925414ead59fdf75cf0fd07df673", size = 7638246, upload-time = "2025-07-03T13:10:44.987Z" },
    { url = "https://files.pythonhosted.org/packages/09/b5/0487044b7c096f1b48f0d7ad416472c02e0e4bf6919541b111efd3cae690/pillow-11.3.0-cp314-cp314-manylinux_2_27_aarch64.manylinux_2_28_aarch64.whl", hash = "sha256:41742638139424703b4d01665b807c6468e23e699e8e90cffefe291c5832b027", size = 5973336, upload-time = "2025-07-01T09:15:21.237Z" },
    { url = "https://files.pythonhosted.org/packages/a8/2d/524f9318f6cbfcc79fbc004801ea6b607ec3f843977652fdee4857a7568b/pillow-11.3.0-cp314-cp314-manylinux_2_27_x86_64.manylinux_2_28_x86_64.whl", hash = "sha256:93efb0b4de7e340d99057415c749175e24c8864302369e05914682ba642e5d77", size = 6642699, upload-time = "2025-07-01T09:15:23.186Z" },
    { url = "https://files.pythonhosted.org/packages/6f/d2/a9a4f280c6aefedce1e8f615baaa5474e0701d86dd6f1dede66726462bbd/pillow-11.3.0-cp314-cp314-musllinux_1_2_aarch64.whl", hash = "sha256:7966e38dcd0fa11ca390aed7c6f20454443581d758242023cf36fcb319b1a874", size = 6083789, upload-time = "2025-07-01T09:15:25.1Z" },
    { url = "https://files.pythonhosted.org/packages/fe/54/86b0cd9dbb683a9d5e960b66c7379e821a19be4ac5810e2e5a715c09a0c0/pillow-11.3.0-cp314-cp314-musllinux_1_2_x86_64.whl", hash = "sha256:98a9afa7b9007c67ed84c57c9e0ad86a6000da96eaa638e4f8abe5b65ff83f0a", size = 6720386, upload-time = "2025-07-01T09:15:27.378Z" },
    { url = "https://files.pythonhosted.org/packages/e7/95/88efcaf384c3588e24259c4203b909cbe3e3c2d887af9e938c2022c9dd48/pillow-11.3.0-cp314-cp314-win32.whl", hash = "sha256:02a723e6bf909e7cea0dac1b0e0310be9d7650cd66222a5f1c571455c0a45214", size = 6370911, upload-time = "2025-07-01T09:15:29.294Z" },
    { url = "https://files.pythonhosted.org/packages/2e/cc/934e5820850ec5eb107e7b1a72dd278140731c669f396110ebc326f2a503/pillow-11.3.0-cp314-cp314-win_amd64.whl", hash = "sha256:a418486160228f64dd9e9efcd132679b7a02a5f22c982c78b6fc7dab3fefb635", size = 7117383, upload-time = "2025-07-01T09:15:31.128Z" },
    { url = "https://files.pythonhosted.org/packages/d6/e9/9c0a616a71da2a5d163aa37405e8aced9a906d574b4a214bede134e731bc/pillow-11.3.0-cp314-cp314-win_arm64.whl", hash = "sha256:155658efb5e044669c08896c0c44231c5e9abcaadbc5cd3648df2f7c0b96b9a6", size = 2511385, upload-time = "2025-07-01T09:15:33.328Z" },
    { url = "https://files.pythonhosted.org/packages/1a/33/c88376898aff369658b225262cd4f2659b13e8178e7534df9e6e1fa289f6/pillow-11.3.0-cp314-cp314t-macosx_10_13_x86_64.whl", hash = "sha256:59a03cdf019efbfeeed910bf79c7c93255c3d54bc45898ac2a4140071b02b4ae", size = 5281129, upload-time = "2025-07-01T09:15:35.194Z" },
    { url = "https://files.pythonhosted.org/packages/1f/70/d376247fb36f1844b42910911c83a02d5544ebd2a8bad9efcc0f707ea774/pillow-11.3.0-cp314-cp314t-macosx_11_0_arm64.whl", hash = "sha256:f8a5827f84d973d8636e9dc5764af4f0cf2318d26744b3d902931701b0d46653", size = 4689580, upload-time = "2025-07-01T09:15:37.114Z" },
    { url = "https://files.pythonhosted.org/packages/eb/1c/537e930496149fbac69efd2fc4329035bbe2e5475b4165439e3be9cb183b/pillow-11.3.0-cp314-cp314t-manylinux2014_aarch64.manylinux_2_17_aarch64.whl", hash = "sha256:ee92f2fd10f4adc4b43d07ec5e779932b4eb3dbfbc34790ada5a6669bc095aa6", size = 5902860, upload-time = "2025-07-03T13:10:50.248Z" },
    { url = "https://files.pythonhosted.org/packages/bd/57/80f53264954dcefeebcf9dae6e3eb1daea1b488f0be8b8fef12f79a3eb10/pillow-11.3.0-cp314-cp314t-manylinux2014_x86_64.manylinux_2_17_x86_64.whl", hash = "sha256:c96d333dcf42d01f47b37e0979b6bd73ec91eae18614864622d9b87bbd5bbf36", size = 7670694, upload-time = "2025-07-03T13:10:56.432Z" },
    { url = "https://files.pythonhosted.org/packages/70/ff/4727d3b71a8578b4587d9c276e90efad2d6fe0335fd76742a6da08132e8c/pillow-11.3.0-cp314-cp314t-manylinux_2_27_aarch64.manylinux_2_28_aarch64.whl", hash = "sha256:4c96f993ab8c98460cd0c001447bff6194403e8b1d7e149ade5f00594918128b", size = 6005888, upload-time = "2025-07-01T09:15:39.436Z" },
    { url = "https://files.pythonhosted.org/packages/05/ae/716592277934f85d3be51d7256f3636672d7b1abfafdc42cf3f8cbd4b4c8/pillow-11.3.0-cp314-cp314t-manylinux_2_27_x86_64.manylinux_2_28_x86_64.whl", hash = "sha256:41342b64afeba938edb034d122b2dda5db2139b9a4af999729ba8818e0056477", size = 6670330, upload-time = "2025-07-01T09:15:41.269Z" },
    { url = "https://files.pythonhosted.org/packages/e7/bb/7fe6cddcc8827b01b1a9766f5fdeb7418680744f9082035bdbabecf1d57f/pillow-11.3.0-cp314-cp314t-musllinux_1_2_aarch64.whl", hash = "sha256:068d9c39a2d1b358eb9f245ce7ab1b5c3246c7c8c7d9ba58cfa5b43146c06e50", size = 6114089, upload-time = "2025-07-01T09:15:43.13Z" },
    { url = "https://files.pythonhosted.org/packages/8b/f5/06bfaa444c8e80f1a8e4bff98da9c83b37b5be3b1deaa43d27a0db37ef84/pillow-11.3.0-cp314-cp314t-musllinux_1_2_x86_64.whl", hash = "sha256:a1bc6ba083b145187f648b667e05a2534ecc4b9f2784c2cbe3089e44868f2b9b", size = 6748206, upload-time = "2025-07-01T09:15:44.937Z" },
    { url = "https://files.pythonhosted.org/packages/f0/77/bc6f92a3e8e6e46c0ca78abfffec0037845800ea38c73483760362804c41/pillow-11.3.0-cp314-cp314t-win32.whl", hash = "sha256:118ca10c0d60b06d006be10a501fd6bbdfef559251ed31b794668ed569c87e12", size = 6377370, upload-time = "2025-07-01T09:15:46.673Z" },
    { url = "https://files.pythonhosted.org/packages/4a/82/3a721f7d69dca802befb8af08b7c79ebcab461007ce1c18bd91a5d5896f9/pillow-11.3.0-cp314-cp314t-win_amd64.whl", hash = "sha256:8924748b688aa210d79883357d102cd64690e56b923a186f35a82cbc10f997db", size = 7121500, upload-time = "2025-07-01T09:15:48.512Z" },
    { url = "https://files.pythonhosted.org/packages/89/c7/5572fa4a3f45740eaab6ae86fcdf7195b55beac1371ac8c619d880cfe948/pillow-11.3.0-cp314-cp314t-win_arm64.whl", hash = "sha256:79ea0d14d3ebad43ec77ad5272e6ff9bba5b679ef73375ea760261207fa8e0aa", size = 2512835, upload-time = "2025-07-01T09:15:50.399Z" },
]

[[package]]
name = "platformdirs"
version = "4.4.0"
source = { registry = "https://pypi.org/simple" }
sdist = { url = "https://files.pythonhosted.org/packages/23/e8/21db9c9987b0e728855bd57bff6984f67952bea55d6f75e055c46b5383e8/platformdirs-4.4.0.tar.gz", hash = "sha256:ca753cf4d81dc309bc67b0ea38fd15dc97bc30ce419a7f58d13eb3bf14c4febf", size = 21634, upload-time = "2025-08-26T14:32:04.268Z" }
wheels = [
    { url = "https://files.pythonhosted.org/packages/40/4b/2028861e724d3bd36227adfa20d3fd24c3fc6d52032f4a93c133be5d17ce/platformdirs-4.4.0-py3-none-any.whl", hash = "sha256:abd01743f24e5287cd7a5db3752faf1a2d65353f38ec26d98e25a6db65958c85", size = 18654, upload-time = "2025-08-26T14:32:02.735Z" },
]

[[package]]
name = "plotly"
version = "6.3.0"
source = { registry = "https://pypi.org/simple" }
dependencies = [
    { name = "narwhals" },
    { name = "packaging" },
]
sdist = { url = "https://files.pythonhosted.org/packages/a0/64/850de5076f4436410e1ce4f6a69f4313ef6215dfea155f3f6559335cad29/plotly-6.3.0.tar.gz", hash = "sha256:8840a184d18ccae0f9189c2b9a2943923fd5cae7717b723f36eef78f444e5a73", size = 6923926, upload-time = "2025-08-12T20:22:14.127Z" }
wheels = [
    { url = "https://files.pythonhosted.org/packages/95/a9/12e2dc726ba1ba775a2c6922d5d5b4488ad60bdab0888c337c194c8e6de8/plotly-6.3.0-py3-none-any.whl", hash = "sha256:7ad806edce9d3cdd882eaebaf97c0c9e252043ed1ed3d382c3e3520ec07806d4", size = 9791257, upload-time = "2025-08-12T20:22:09.205Z" },
]

[[package]]
name = "pluggy"
version = "1.6.0"
source = { registry = "https://pypi.org/simple" }
sdist = { url = "https://files.pythonhosted.org/packages/f9/e2/3e91f31a7d2b083fe6ef3fa267035b518369d9511ffab804f839851d2779/pluggy-1.6.0.tar.gz", hash = "sha256:7dcc130b76258d33b90f61b658791dede3486c3e6bfb003ee5c9bfb396dd22f3", size = 69412, upload-time = "2025-05-15T12:30:07.975Z" }
wheels = [
    { url = "https://files.pythonhosted.org/packages/54/20/4d324d65cc6d9205fabedc306948156824eb9f0ee1633355a8f7ec5c66bf/pluggy-1.6.0-py3-none-any.whl", hash = "sha256:e920276dd6813095e9377c0bc5566d94c932c33b27a3e3945d8389c374dd4746", size = 20538, upload-time = "2025-05-15T12:30:06.134Z" },
]

[[package]]
name = "pre-commit"
version = "4.3.0"
source = { registry = "https://pypi.org/simple" }
dependencies = [
    { name = "cfgv" },
    { name = "identify" },
    { name = "nodeenv" },
    { name = "pyyaml" },
    { name = "virtualenv" },
]
sdist = { url = "https://files.pythonhosted.org/packages/ff/29/7cf5bbc236333876e4b41f56e06857a87937ce4bf91e117a6991a2dbb02a/pre_commit-4.3.0.tar.gz", hash = "sha256:499fe450cc9d42e9d58e606262795ecb64dd05438943c62b66f6a8673da30b16", size = 193792, upload-time = "2025-08-09T18:56:14.651Z" }
wheels = [
    { url = "https://files.pythonhosted.org/packages/5b/a5/987a405322d78a73b66e39e4a90e4ef156fd7141bf71df987e50717c321b/pre_commit-4.3.0-py2.py3-none-any.whl", hash = "sha256:2b0747ad7e6e967169136edffee14c16e148a778a54e4f967921aa1ebf2308d8", size = 220965, upload-time = "2025-08-09T18:56:13.192Z" },
]

[[package]]
name = "psycopg"
version = "3.2.9"
source = { registry = "https://pypi.org/simple" }
dependencies = [
    { name = "tzdata", marker = "sys_platform == 'win32'" },
]
sdist = { url = "https://files.pythonhosted.org/packages/27/4a/93a6ab570a8d1a4ad171a1f4256e205ce48d828781312c0bbaff36380ecb/psycopg-3.2.9.tar.gz", hash = "sha256:2fbb46fcd17bc81f993f28c47f1ebea38d66ae97cc2dbc3cad73b37cefbff700", size = 158122, upload-time = "2025-05-13T16:11:15.533Z" }
wheels = [
    { url = "https://files.pythonhosted.org/packages/44/b0/a73c195a56eb6b92e937a5ca58521a5c3346fb233345adc80fd3e2f542e2/psycopg-3.2.9-py3-none-any.whl", hash = "sha256:01a8dadccdaac2123c916208c96e06631641c0566b22005493f09663c7a8d3b6", size = 202705, upload-time = "2025-05-13T16:06:26.584Z" },
]

[package.optional-dependencies]
binary = [
    { name = "psycopg-binary", marker = "implementation_name != 'pypy'" },
]

[[package]]
name = "psycopg-binary"
version = "3.2.9"
source = { registry = "https://pypi.org/simple" }
wheels = [
    { url = "https://files.pythonhosted.org/packages/28/0b/f61ff4e9f23396aca674ed4d5c9a5b7323738021d5d72d36d8b865b3deaf/psycopg_binary-3.2.9-cp313-cp313-macosx_10_13_x86_64.whl", hash = "sha256:98bbe35b5ad24a782c7bf267596638d78aa0e87abc7837bdac5b2a2ab954179e", size = 4017127, upload-time = "2025-05-13T16:08:21.391Z" },
    { url = "https://files.pythonhosted.org/packages/bc/00/7e181fb1179fbfc24493738b61efd0453d4b70a0c4b12728e2b82db355fd/psycopg_binary-3.2.9-cp313-cp313-macosx_11_0_arm64.whl", hash = "sha256:72691a1615ebb42da8b636c5ca9f2b71f266be9e172f66209a361c175b7842c5", size = 4080322, upload-time = "2025-05-13T16:08:24.049Z" },
    { url = "https://files.pythonhosted.org/packages/58/fd/94fc267c1d1392c4211e54ccb943be96ea4032e761573cf1047951887494/psycopg_binary-3.2.9-cp313-cp313-manylinux_2_17_aarch64.manylinux2014_aarch64.whl", hash = "sha256:25ab464bfba8c401f5536d5aa95f0ca1dd8257b5202eede04019b4415f491351", size = 4655097, upload-time = "2025-05-13T16:08:27.376Z" },
    { url = "https://files.pythonhosted.org/packages/41/17/31b3acf43de0b2ba83eac5878ff0dea5a608ca2a5c5dd48067999503a9de/psycopg_binary-3.2.9-cp313-cp313-manylinux_2_17_i686.manylinux2014_i686.whl", hash = "sha256:0e8aeefebe752f46e3c4b769e53f1d4ad71208fe1150975ef7662c22cca80fab", size = 4482114, upload-time = "2025-05-13T16:08:30.781Z" },
    { url = "https://files.pythonhosted.org/packages/85/78/b4d75e5fd5a85e17f2beb977abbba3389d11a4536b116205846b0e1cf744/psycopg_binary-3.2.9-cp313-cp313-manylinux_2_17_ppc64le.manylinux2014_ppc64le.whl", hash = "sha256:b7e4e4dd177a8665c9ce86bc9caae2ab3aa9360b7ce7ec01827ea1baea9ff748", size = 4737693, upload-time = "2025-05-13T16:08:34.625Z" },
    { url = "https://files.pythonhosted.org/packages/3b/95/7325a8550e3388b00b5e54f4ced5e7346b531eb4573bf054c3dbbfdc14fe/psycopg_binary-3.2.9-cp313-cp313-manylinux_2_17_x86_64.manylinux2014_x86_64.whl", hash = "sha256:7fc2915949e5c1ea27a851f7a472a7da7d0a40d679f0a31e42f1022f3c562e87", size = 4437423, upload-time = "2025-05-13T16:08:37.444Z" },
    { url = "https://files.pythonhosted.org/packages/1a/db/cef77d08e59910d483df4ee6da8af51c03bb597f500f1fe818f0f3b925d3/psycopg_binary-3.2.9-cp313-cp313-musllinux_1_2_aarch64.whl", hash = "sha256:a1fa38a4687b14f517f049477178093c39c2a10fdcced21116f47c017516498f", size = 3758667, upload-time = "2025-05-13T16:08:40.116Z" },
    { url = "https://files.pythonhosted.org/packages/95/3e/252fcbffb47189aa84d723b54682e1bb6d05c8875fa50ce1ada914ae6e28/psycopg_binary-3.2.9-cp313-cp313-musllinux_1_2_i686.whl", hash = "sha256:5be8292d07a3ab828dc95b5ee6b69ca0a5b2e579a577b39671f4f5b47116dfd2", size = 3320576, upload-time = "2025-05-13T16:08:43.243Z" },
    { url = "https://files.pythonhosted.org/packages/1c/cd/9b5583936515d085a1bec32b45289ceb53b80d9ce1cea0fef4c782dc41a7/psycopg_binary-3.2.9-cp313-cp313-musllinux_1_2_ppc64le.whl", hash = "sha256:778588ca9897b6c6bab39b0d3034efff4c5438f5e3bd52fda3914175498202f9", size = 3411439, upload-time = "2025-05-13T16:08:47.321Z" },
    { url = "https://files.pythonhosted.org/packages/45/6b/6f1164ea1634c87956cdb6db759e0b8c5827f989ee3cdff0f5c70e8331f2/psycopg_binary-3.2.9-cp313-cp313-musllinux_1_2_x86_64.whl", hash = "sha256:f0d5b3af045a187aedbd7ed5fc513bd933a97aaff78e61c3745b330792c4345b", size = 3477477, upload-time = "2025-05-13T16:08:51.166Z" },
    { url = "https://files.pythonhosted.org/packages/7b/1d/bf54cfec79377929da600c16114f0da77a5f1670f45e0c3af9fcd36879bc/psycopg_binary-3.2.9-cp313-cp313-win_amd64.whl", hash = "sha256:2290bc146a1b6a9730350f695e8b670e1d1feb8446597bed0bbe7c3c30e0abcb", size = 2928009, upload-time = "2025-05-13T16:08:53.67Z" },
]

[[package]]
name = "pycountry"
version = "24.6.1"
source = { registry = "https://pypi.org/simple" }
sdist = { url = "https://files.pythonhosted.org/packages/76/57/c389fa68c50590881a75b7883eeb3dc15e9e73a0fdc001cdd45c13290c92/pycountry-24.6.1.tar.gz", hash = "sha256:b61b3faccea67f87d10c1f2b0fc0be714409e8fcdcc1315613174f6466c10221", size = 6043910, upload-time = "2024-06-01T04:12:15.05Z" }
wheels = [
    { url = "https://files.pythonhosted.org/packages/b1/ec/1fb891d8a2660716aadb2143235481d15ed1cbfe3ad669194690b0604492/pycountry-24.6.1-py3-none-any.whl", hash = "sha256:f1a4fb391cd7214f8eefd39556d740adcc233c778a27f8942c8dca351d6ce06f", size = 6335189, upload-time = "2024-06-01T04:11:49.711Z" },
]

[[package]]
name = "pygments"
version = "2.19.2"
source = { registry = "https://pypi.org/simple" }
sdist = { url = "https://files.pythonhosted.org/packages/b0/77/a5b8c569bf593b0140bde72ea885a803b82086995367bf2037de0159d924/pygments-2.19.2.tar.gz", hash = "sha256:636cb2477cec7f8952536970bc533bc43743542f70392ae026374600add5b887", size = 4968631, upload-time = "2025-06-21T13:39:12.283Z" }
wheels = [
    { url = "https://files.pythonhosted.org/packages/c7/21/705964c7812476f378728bdf590ca4b771ec72385c533964653c68e86bdc/pygments-2.19.2-py3-none-any.whl", hash = "sha256:86540386c03d588bb81d44bc3928634ff26449851e99741617ecb9037ee5ec0b", size = 1225217, upload-time = "2025-06-21T13:39:07.939Z" },
]

[[package]]
name = "pyotp"
version = "2.9.0"
source = { registry = "https://pypi.org/simple" }
sdist = { url = "https://files.pythonhosted.org/packages/f3/b2/1d5994ba2acde054a443bd5e2d384175449c7d2b6d1a0614dbca3a63abfc/pyotp-2.9.0.tar.gz", hash = "sha256:346b6642e0dbdde3b4ff5a930b664ca82abfa116356ed48cc42c7d6590d36f63", size = 17763, upload-time = "2023-07-27T23:41:03.295Z" }
wheels = [
    { url = "https://files.pythonhosted.org/packages/c3/c0/c33c8792c3e50193ef55adb95c1c3c2786fe281123291c2dbf0eaab95a6f/pyotp-2.9.0-py3-none-any.whl", hash = "sha256:81c2e5865b8ac55e825b0358e496e1d9387c811e85bb40e71a3b29b288963612", size = 13376, upload-time = "2023-07-27T23:41:01.685Z" },
]

[[package]]
name = "pyright"
version = "1.1.404"
source = { registry = "https://pypi.org/simple" }
dependencies = [
    { name = "nodeenv" },
    { name = "typing-extensions" },
]
sdist = { url = "https://files.pythonhosted.org/packages/e2/6e/026be64c43af681d5632722acd100b06d3d39f383ec382ff50a71a6d5bce/pyright-1.1.404.tar.gz", hash = "sha256:455e881a558ca6be9ecca0b30ce08aa78343ecc031d37a198ffa9a7a1abeb63e", size = 4065679, upload-time = "2025-08-20T18:46:14.029Z" }
wheels = [
    { url = "https://files.pythonhosted.org/packages/84/30/89aa7f7d7a875bbb9a577d4b1dc5a3e404e3d2ae2657354808e905e358e0/pyright-1.1.404-py3-none-any.whl", hash = "sha256:c7b7ff1fdb7219c643079e4c3e7d4125f0dafcc19d253b47e898d130ea426419", size = 5902951, upload-time = "2025-08-20T18:46:12.096Z" },
]

[[package]]
name = "pytest"
version = "8.4.1"
source = { registry = "https://pypi.org/simple" }
dependencies = [
    { name = "colorama", marker = "sys_platform == 'win32'" },
    { name = "iniconfig" },
    { name = "packaging" },
    { name = "pluggy" },
    { name = "pygments" },
]
sdist = { url = "https://files.pythonhosted.org/packages/08/ba/45911d754e8eba3d5a841a5ce61a65a685ff1798421ac054f85aa8747dfb/pytest-8.4.1.tar.gz", hash = "sha256:7c67fd69174877359ed9371ec3af8a3d2b04741818c51e5e99cc1742251fa93c", size = 1517714, upload-time = "2025-06-18T05:48:06.109Z" }
wheels = [
    { url = "https://files.pythonhosted.org/packages/29/16/c8a903f4c4dffe7a12843191437d7cd8e32751d5de349d45d3fe69544e87/pytest-8.4.1-py3-none-any.whl", hash = "sha256:539c70ba6fcead8e78eebbf1115e8b589e7565830d7d006a8723f19ac8a0afb7", size = 365474, upload-time = "2025-06-18T05:48:03.955Z" },
]

[[package]]
name = "pytest-django"
version = "4.11.1"
source = { registry = "https://pypi.org/simple" }
dependencies = [
    { name = "pytest" },
]
sdist = { url = "https://files.pythonhosted.org/packages/b1/fb/55d580352db26eb3d59ad50c64321ddfe228d3d8ac107db05387a2fadf3a/pytest_django-4.11.1.tar.gz", hash = "sha256:a949141a1ee103cb0e7a20f1451d355f83f5e4a5d07bdd4dcfdd1fd0ff227991", size = 86202, upload-time = "2025-04-03T18:56:09.338Z" }
wheels = [
    { url = "https://files.pythonhosted.org/packages/be/ac/bd0608d229ec808e51a21044f3f2f27b9a37e7a0ebaca7247882e67876af/pytest_django-4.11.1-py3-none-any.whl", hash = "sha256:1b63773f648aa3d8541000c26929c1ea63934be1cfa674c76436966d73fe6a10", size = 25281, upload-time = "2025-04-03T18:56:07.678Z" },
]

[[package]]
name = "pyyaml"
version = "6.0.2"
source = { registry = "https://pypi.org/simple" }
sdist = { url = "https://files.pythonhosted.org/packages/54/ed/79a089b6be93607fa5cdaedf301d7dfb23af5f25c398d5ead2525b063e17/pyyaml-6.0.2.tar.gz", hash = "sha256:d584d9ec91ad65861cc08d42e834324ef890a082e591037abe114850ff7bbc3e", size = 130631, upload-time = "2024-08-06T20:33:50.674Z" }
wheels = [
    { url = "https://files.pythonhosted.org/packages/ef/e3/3af305b830494fa85d95f6d95ef7fa73f2ee1cc8ef5b495c7c3269fb835f/PyYAML-6.0.2-cp313-cp313-macosx_10_13_x86_64.whl", hash = "sha256:efdca5630322a10774e8e98e1af481aad470dd62c3170801852d752aa7a783ba", size = 181309, upload-time = "2024-08-06T20:32:43.4Z" },
    { url = "https://files.pythonhosted.org/packages/45/9f/3b1c20a0b7a3200524eb0076cc027a970d320bd3a6592873c85c92a08731/PyYAML-6.0.2-cp313-cp313-macosx_11_0_arm64.whl", hash = "sha256:50187695423ffe49e2deacb8cd10510bc361faac997de9efef88badc3bb9e2d1", size = 171679, upload-time = "2024-08-06T20:32:44.801Z" },
    { url = "https://files.pythonhosted.org/packages/7c/9a/337322f27005c33bcb656c655fa78325b730324c78620e8328ae28b64d0c/PyYAML-6.0.2-cp313-cp313-manylinux_2_17_aarch64.manylinux2014_aarch64.whl", hash = "sha256:0ffe8360bab4910ef1b9e87fb812d8bc0a308b0d0eef8c8f44e0254ab3b07133", size = 733428, upload-time = "2024-08-06T20:32:46.432Z" },
    { url = "https://files.pythonhosted.org/packages/a3/69/864fbe19e6c18ea3cc196cbe5d392175b4cf3d5d0ac1403ec3f2d237ebb5/PyYAML-6.0.2-cp313-cp313-manylinux_2_17_s390x.manylinux2014_s390x.whl", hash = "sha256:17e311b6c678207928d649faa7cb0d7b4c26a0ba73d41e99c4fff6b6c3276484", size = 763361, upload-time = "2024-08-06T20:32:51.188Z" },
    { url = "https://files.pythonhosted.org/packages/04/24/b7721e4845c2f162d26f50521b825fb061bc0a5afcf9a386840f23ea19fa/PyYAML-6.0.2-cp313-cp313-manylinux_2_17_x86_64.manylinux2014_x86_64.whl", hash = "sha256:70b189594dbe54f75ab3a1acec5f1e3faa7e8cf2f1e08d9b561cb41b845f69d5", size = 759523, upload-time = "2024-08-06T20:32:53.019Z" },
    { url = "https://files.pythonhosted.org/packages/2b/b2/e3234f59ba06559c6ff63c4e10baea10e5e7df868092bf9ab40e5b9c56b6/PyYAML-6.0.2-cp313-cp313-musllinux_1_1_aarch64.whl", hash = "sha256:41e4e3953a79407c794916fa277a82531dd93aad34e29c2a514c2c0c5fe971cc", size = 726660, upload-time = "2024-08-06T20:32:54.708Z" },
    { url = "https://files.pythonhosted.org/packages/fe/0f/25911a9f080464c59fab9027482f822b86bf0608957a5fcc6eaac85aa515/PyYAML-6.0.2-cp313-cp313-musllinux_1_1_x86_64.whl", hash = "sha256:68ccc6023a3400877818152ad9a1033e3db8625d899c72eacb5a668902e4d652", size = 751597, upload-time = "2024-08-06T20:32:56.985Z" },
    { url = "https://files.pythonhosted.org/packages/14/0d/e2c3b43bbce3cf6bd97c840b46088a3031085179e596d4929729d8d68270/PyYAML-6.0.2-cp313-cp313-win32.whl", hash = "sha256:bc2fa7c6b47d6bc618dd7fb02ef6fdedb1090ec036abab80d4681424b84c1183", size = 140527, upload-time = "2024-08-06T20:33:03.001Z" },
    { url = "https://files.pythonhosted.org/packages/fa/de/02b54f42487e3d3c6efb3f89428677074ca7bf43aae402517bc7cca949f3/PyYAML-6.0.2-cp313-cp313-win_amd64.whl", hash = "sha256:8388ee1976c416731879ac16da0aff3f63b286ffdd57cdeb95f3f2e085687563", size = 156446, upload-time = "2024-08-06T20:33:04.33Z" },
]

[[package]]
name = "qrcode"
version = "8.2"
source = { registry = "https://pypi.org/simple" }
dependencies = [
    { name = "colorama", marker = "sys_platform == 'win32'" },
]
sdist = { url = "https://files.pythonhosted.org/packages/8f/b2/7fc2931bfae0af02d5f53b174e9cf701adbb35f39d69c2af63d4a39f81a9/qrcode-8.2.tar.gz", hash = "sha256:35c3f2a4172b33136ab9f6b3ef1c00260dd2f66f858f24d88418a015f446506c", size = 43317, upload-time = "2025-05-01T15:44:24.726Z" }
wheels = [
    { url = "https://files.pythonhosted.org/packages/dd/b8/d2d6d731733f51684bbf76bf34dab3b70a9148e8f2cef2bb544fccec681a/qrcode-8.2-py3-none-any.whl", hash = "sha256:16e64e0716c14960108e85d853062c9e8bba5ca8252c0b4d0231b9df4060ff4f", size = 45986, upload-time = "2025-05-01T15:44:22.781Z" },
]

[package.optional-dependencies]
pil = [
    { name = "pillow" },
]

[[package]]
name = "regex"
version = "2025.7.34"
source = { registry = "https://pypi.org/simple" }
sdist = { url = "https://files.pythonhosted.org/packages/0b/de/e13fa6dc61d78b30ba47481f99933a3b49a57779d625c392d8036770a60d/regex-2025.7.34.tar.gz", hash = "sha256:9ead9765217afd04a86822dfcd4ed2747dfe426e887da413b15ff0ac2457e21a", size = 400714, upload-time = "2025-07-31T00:21:16.262Z" }
wheels = [
    { url = "https://files.pythonhosted.org/packages/15/16/b709b2119975035169a25aa8e4940ca177b1a2e25e14f8d996d09130368e/regex-2025.7.34-cp313-cp313-macosx_10_13_universal2.whl", hash = "sha256:c3c9740a77aeef3f5e3aaab92403946a8d34437db930a0280e7e81ddcada61f5", size = 485334, upload-time = "2025-07-31T00:19:56.58Z" },
    { url = "https://files.pythonhosted.org/packages/94/a6/c09136046be0595f0331bc58a0e5f89c2d324cf734e0b0ec53cf4b12a636/regex-2025.7.34-cp313-cp313-macosx_10_13_x86_64.whl", hash = "sha256:69ed3bc611540f2ea70a4080f853741ec698be556b1df404599f8724690edbcd", size = 289942, upload-time = "2025-07-31T00:19:57.943Z" },
    { url = "https://files.pythonhosted.org/packages/36/91/08fc0fd0f40bdfb0e0df4134ee37cfb16e66a1044ac56d36911fd01c69d2/regex-2025.7.34-cp313-cp313-macosx_11_0_arm64.whl", hash = "sha256:d03c6f9dcd562c56527c42b8530aad93193e0b3254a588be1f2ed378cdfdea1b", size = 285991, upload-time = "2025-07-31T00:19:59.837Z" },
    { url = "https://files.pythonhosted.org/packages/be/2f/99dc8f6f756606f0c214d14c7b6c17270b6bbe26d5c1f05cde9dbb1c551f/regex-2025.7.34-cp313-cp313-manylinux2014_aarch64.manylinux_2_17_aarch64.manylinux_2_28_aarch64.whl", hash = "sha256:6164b1d99dee1dfad33f301f174d8139d4368a9fb50bf0a3603b2eaf579963ad", size = 797415, upload-time = "2025-07-31T00:20:01.668Z" },
    { url = "https://files.pythonhosted.org/packages/62/cf/2fcdca1110495458ba4e95c52ce73b361cf1cafd8a53b5c31542cde9a15b/regex-2025.7.34-cp313-cp313-manylinux2014_ppc64le.manylinux_2_17_ppc64le.manylinux_2_28_ppc64le.whl", hash = "sha256:1e4f4f62599b8142362f164ce776f19d79bdd21273e86920a7b604a4275b4f59", size = 862487, upload-time = "2025-07-31T00:20:03.142Z" },
    { url = "https://files.pythonhosted.org/packages/90/38/899105dd27fed394e3fae45607c1983e138273ec167e47882fc401f112b9/regex-2025.7.34-cp313-cp313-manylinux2014_s390x.manylinux_2_17_s390x.manylinux_2_28_s390x.whl", hash = "sha256:72a26dcc6a59c057b292f39d41465d8233a10fd69121fa24f8f43ec6294e5415", size = 910717, upload-time = "2025-07-31T00:20:04.727Z" },
    { url = "https://files.pythonhosted.org/packages/ee/f6/4716198dbd0bcc9c45625ac4c81a435d1c4d8ad662e8576dac06bab35b17/regex-2025.7.34-cp313-cp313-manylinux2014_x86_64.manylinux_2_17_x86_64.manylinux_2_28_x86_64.whl", hash = "sha256:d5273fddf7a3e602695c92716c420c377599ed3c853ea669c1fe26218867002f", size = 801943, upload-time = "2025-07-31T00:20:07.1Z" },
    { url = "https://files.pythonhosted.org/packages/40/5d/cff8896d27e4e3dd11dd72ac78797c7987eb50fe4debc2c0f2f1682eb06d/regex-2025.7.34-cp313-cp313-musllinux_1_2_aarch64.whl", hash = "sha256:c1844be23cd40135b3a5a4dd298e1e0c0cb36757364dd6cdc6025770363e06c1", size = 786664, upload-time = "2025-07-31T00:20:08.818Z" },
    { url = "https://files.pythonhosted.org/packages/10/29/758bf83cf7b4c34f07ac3423ea03cee3eb3176941641e4ccc05620f6c0b8/regex-2025.7.34-cp313-cp313-musllinux_1_2_ppc64le.whl", hash = "sha256:dde35e2afbbe2272f8abee3b9fe6772d9b5a07d82607b5788e8508974059925c", size = 856457, upload-time = "2025-07-31T00:20:10.328Z" },
    { url = "https://files.pythonhosted.org/packages/d7/30/c19d212b619963c5b460bfed0ea69a092c6a43cba52a973d46c27b3e2975/regex-2025.7.34-cp313-cp313-musllinux_1_2_s390x.whl", hash = "sha256:f3f6e8e7af516a7549412ce57613e859c3be27d55341a894aacaa11703a4c31a", size = 849008, upload-time = "2025-07-31T00:20:11.823Z" },
    { url = "https://files.pythonhosted.org/packages/9e/b8/3c35da3b12c87e3cc00010ef6c3a4ae787cff0bc381aa3d251def219969a/regex-2025.7.34-cp313-cp313-musllinux_1_2_x86_64.whl", hash = "sha256:469142fb94a869beb25b5f18ea87646d21def10fbacb0bcb749224f3509476f0", size = 788101, upload-time = "2025-07-31T00:20:13.729Z" },
    { url = "https://files.pythonhosted.org/packages/47/80/2f46677c0b3c2b723b2c358d19f9346e714113865da0f5f736ca1a883bde/regex-2025.7.34-cp313-cp313-win32.whl", hash = "sha256:da7507d083ee33ccea1310447410c27ca11fb9ef18c95899ca57ff60a7e4d8f1", size = 264401, upload-time = "2025-07-31T00:20:15.233Z" },
    { url = "https://files.pythonhosted.org/packages/be/fa/917d64dd074682606a003cba33585c28138c77d848ef72fc77cbb1183849/regex-2025.7.34-cp313-cp313-win_amd64.whl", hash = "sha256:9d644de5520441e5f7e2db63aec2748948cc39ed4d7a87fd5db578ea4043d997", size = 275368, upload-time = "2025-07-31T00:20:16.711Z" },
    { url = "https://files.pythonhosted.org/packages/65/cd/f94383666704170a2154a5df7b16be28f0c27a266bffcd843e58bc84120f/regex-2025.7.34-cp313-cp313-win_arm64.whl", hash = "sha256:7bf1c5503a9f2cbd2f52d7e260acb3131b07b6273c470abb78568174fe6bde3f", size = 268482, upload-time = "2025-07-31T00:20:18.189Z" },
    { url = "https://files.pythonhosted.org/packages/ac/23/6376f3a23cf2f3c00514b1cdd8c990afb4dfbac3cb4a68b633c6b7e2e307/regex-2025.7.34-cp314-cp314-macosx_10_13_universal2.whl", hash = "sha256:8283afe7042d8270cecf27cca558873168e771183d4d593e3c5fe5f12402212a", size = 485385, upload-time = "2025-07-31T00:20:19.692Z" },
    { url = "https://files.pythonhosted.org/packages/73/5b/6d4d3a0b4d312adbfd6d5694c8dddcf1396708976dd87e4d00af439d962b/regex-2025.7.34-cp314-cp314-macosx_10_13_x86_64.whl", hash = "sha256:6c053f9647e3421dd2f5dff8172eb7b4eec129df9d1d2f7133a4386319b47435", size = 289788, upload-time = "2025-07-31T00:20:21.941Z" },
    { url = "https://files.pythonhosted.org/packages/92/71/5862ac9913746e5054d01cb9fb8125b3d0802c0706ef547cae1e7f4428fa/regex-2025.7.34-cp314-cp314-macosx_11_0_arm64.whl", hash = "sha256:a16dd56bbcb7d10e62861c3cd000290ddff28ea142ffb5eb3470f183628011ac", size = 286136, upload-time = "2025-07-31T00:20:26.146Z" },
    { url = "https://files.pythonhosted.org/packages/27/df/5b505dc447eb71278eba10d5ec940769ca89c1af70f0468bfbcb98035dc2/regex-2025.7.34-cp314-cp314-manylinux2014_aarch64.manylinux_2_17_aarch64.manylinux_2_28_aarch64.whl", hash = "sha256:69c593ff5a24c0d5c1112b0df9b09eae42b33c014bdca7022d6523b210b69f72", size = 797753, upload-time = "2025-07-31T00:20:27.919Z" },
    { url = "https://files.pythonhosted.org/packages/86/38/3e3dc953d13998fa047e9a2414b556201dbd7147034fbac129392363253b/regex-2025.7.34-cp314-cp314-manylinux2014_ppc64le.manylinux_2_17_ppc64le.manylinux_2_28_ppc64le.whl", hash = "sha256:98d0ce170fcde1a03b5df19c5650db22ab58af375aaa6ff07978a85c9f250f0e", size = 863263, upload-time = "2025-07-31T00:20:29.803Z" },
    { url = "https://files.pythonhosted.org/packages/68/e5/3ff66b29dde12f5b874dda2d9dec7245c2051f2528d8c2a797901497f140/regex-2025.7.34-cp314-cp314-manylinux2014_s390x.manylinux_2_17_s390x.manylinux_2_28_s390x.whl", hash = "sha256:d72765a4bff8c43711d5b0f5b452991a9947853dfa471972169b3cc0ba1d0751", size = 910103, upload-time = "2025-07-31T00:20:31.313Z" },
    { url = "https://files.pythonhosted.org/packages/9e/fe/14176f2182125977fba3711adea73f472a11f3f9288c1317c59cd16ad5e6/regex-2025.7.34-cp314-cp314-manylinux2014_x86_64.manylinux_2_17_x86_64.manylinux_2_28_x86_64.whl", hash = "sha256:4494f8fd95a77eb434039ad8460e64d57baa0434f1395b7da44015bef650d0e4", size = 801709, upload-time = "2025-07-31T00:20:33.323Z" },
    { url = "https://files.pythonhosted.org/packages/5a/0d/80d4e66ed24f1ba876a9e8e31b709f9fd22d5c266bf5f3ab3c1afe683d7d/regex-2025.7.34-cp314-cp314-musllinux_1_2_aarch64.whl", hash = "sha256:4f42b522259c66e918a0121a12429b2abcf696c6f967fa37bdc7b72e61469f98", size = 786726, upload-time = "2025-07-31T00:20:35.252Z" },
    { url = "https://files.pythonhosted.org/packages/12/75/c3ebb30e04a56c046f5c85179dc173818551037daae2c0c940c7b19152cb/regex-2025.7.34-cp314-cp314-musllinux_1_2_ppc64le.whl", hash = "sha256:aaef1f056d96a0a5d53ad47d019d5b4c66fe4be2da87016e0d43b7242599ffc7", size = 857306, upload-time = "2025-07-31T00:20:37.12Z" },
    { url = "https://files.pythonhosted.org/packages/b1/b2/a4dc5d8b14f90924f27f0ac4c4c4f5e195b723be98adecc884f6716614b6/regex-2025.7.34-cp314-cp314-musllinux_1_2_s390x.whl", hash = "sha256:656433e5b7dccc9bc0da6312da8eb897b81f5e560321ec413500e5367fcd5d47", size = 848494, upload-time = "2025-07-31T00:20:38.818Z" },
    { url = "https://files.pythonhosted.org/packages/0d/21/9ac6e07a4c5e8646a90b56b61f7e9dac11ae0747c857f91d3d2bc7c241d9/regex-2025.7.34-cp314-cp314-musllinux_1_2_x86_64.whl", hash = "sha256:e91eb2c62c39705e17b4d42d4b86c4e86c884c0d15d9c5a47d0835f8387add8e", size = 787850, upload-time = "2025-07-31T00:20:40.478Z" },
    { url = "https://files.pythonhosted.org/packages/be/6c/d51204e28e7bc54f9a03bb799b04730d7e54ff2718862b8d4e09e7110a6a/regex-2025.7.34-cp314-cp314-win32.whl", hash = "sha256:f978ddfb6216028c8f1d6b0f7ef779949498b64117fc35a939022f67f810bdcb", size = 269730, upload-time = "2025-07-31T00:20:42.253Z" },
    { url = "https://files.pythonhosted.org/packages/74/52/a7e92d02fa1fdef59d113098cb9f02c5d03289a0e9f9e5d4d6acccd10677/regex-2025.7.34-cp314-cp314-win_amd64.whl", hash = "sha256:4b7dc33b9b48fb37ead12ffc7bdb846ac72f99a80373c4da48f64b373a7abeae", size = 278640, upload-time = "2025-07-31T00:20:44.42Z" },
    { url = "https://files.pythonhosted.org/packages/d1/78/a815529b559b1771080faa90c3ab401730661f99d495ab0071649f139ebd/regex-2025.7.34-cp314-cp314-win_arm64.whl", hash = "sha256:4b8c4d39f451e64809912c82392933d80fe2e4a87eeef8859fcc5380d0173c64", size = 271757, upload-time = "2025-07-31T00:20:46.355Z" },
]

[[package]]
name = "requests"
version = "2.32.5"
source = { registry = "https://pypi.org/simple" }
dependencies = [
    { name = "certifi" },
    { name = "charset-normalizer" },
    { name = "idna" },
    { name = "urllib3" },
]
sdist = { url = "https://files.pythonhosted.org/packages/c9/74/b3ff8e6c8446842c3f5c837e9c3dfcfe2018ea6ecef224c710c85ef728f4/requests-2.32.5.tar.gz", hash = "sha256:dbba0bac56e100853db0ea71b82b4dfd5fe2bf6d3754a8893c3af500cec7d7cf", size = 134517, upload-time = "2025-08-18T20:46:02.573Z" }
wheels = [
    { url = "https://files.pythonhosted.org/packages/1e/db/4254e3eabe8020b458f1a747140d32277ec7a271daf1d235b70dc0b4e6e3/requests-2.32.5-py3-none-any.whl", hash = "sha256:2462f94637a34fd532264295e186976db0f5d453d1cdd31473c85a6a161affb6", size = 64738, upload-time = "2025-08-18T20:46:00.542Z" },
]

[[package]]
name = "roman-numerals-py"
version = "3.1.0"
source = { registry = "https://pypi.org/simple" }
sdist = { url = "https://files.pythonhosted.org/packages/30/76/48fd56d17c5bdbdf65609abbc67288728a98ed4c02919428d4f52d23b24b/roman_numerals_py-3.1.0.tar.gz", hash = "sha256:be4bf804f083a4ce001b5eb7e3c0862479d10f94c936f6c4e5f250aa5ff5bd2d", size = 9017, upload-time = "2025-02-22T07:34:54.333Z" }
wheels = [
    { url = "https://files.pythonhosted.org/packages/53/97/d2cbbaa10c9b826af0e10fdf836e1bf344d9f0abb873ebc34d1f49642d3f/roman_numerals_py-3.1.0-py3-none-any.whl", hash = "sha256:9da2ad2fb670bcf24e81070ceb3be72f6c11c440d73bd579fbeca1e9f330954c", size = 7742, upload-time = "2025-02-22T07:34:52.422Z" },
]

[[package]]
name = "ruff"
version = "0.12.11"
source = { registry = "https://pypi.org/simple" }
sdist = { url = "https://files.pythonhosted.org/packages/de/55/16ab6a7d88d93001e1ae4c34cbdcfb376652d761799459ff27c1dc20f6fa/ruff-0.12.11.tar.gz", hash = "sha256:c6b09ae8426a65bbee5425b9d0b82796dbb07cb1af045743c79bfb163001165d", size = 5347103, upload-time = "2025-08-28T13:59:08.87Z" }
wheels = [
    { url = "https://files.pythonhosted.org/packages/d6/a2/3b3573e474de39a7a475f3fbaf36a25600bfeb238e1a90392799163b64a0/ruff-0.12.11-py3-none-linux_armv6l.whl", hash = "sha256:93fce71e1cac3a8bf9200e63a38ac5c078f3b6baebffb74ba5274fb2ab276065", size = 11979885, upload-time = "2025-08-28T13:58:26.654Z" },
    { url = "https://files.pythonhosted.org/packages/76/e4/235ad6d1785a2012d3ded2350fd9bc5c5af8c6f56820e696b0118dfe7d24/ruff-0.12.11-py3-none-macosx_10_12_x86_64.whl", hash = "sha256:b8e33ac7b28c772440afa80cebb972ffd823621ded90404f29e5ab6d1e2d4b93", size = 12742364, upload-time = "2025-08-28T13:58:30.256Z" },
    { url = "https://files.pythonhosted.org/packages/2c/0d/15b72c5fe6b1e402a543aa9d8960e0a7e19dfb079f5b0b424db48b7febab/ruff-0.12.11-py3-none-macosx_11_0_arm64.whl", hash = "sha256:d69fb9d4937aa19adb2e9f058bc4fbfe986c2040acb1a4a9747734834eaa0bfd", size = 11920111, upload-time = "2025-08-28T13:58:33.677Z" },
    { url = "https://files.pythonhosted.org/packages/3e/c0/f66339d7893798ad3e17fa5a1e587d6fd9806f7c1c062b63f8b09dda6702/ruff-0.12.11-py3-none-manylinux_2_17_aarch64.manylinux2014_aarch64.whl", hash = "sha256:411954eca8464595077a93e580e2918d0a01a19317af0a72132283e28ae21bee", size = 12160060, upload-time = "2025-08-28T13:58:35.74Z" },
    { url = "https://files.pythonhosted.org/packages/03/69/9870368326db26f20c946205fb2d0008988aea552dbaec35fbacbb46efaa/ruff-0.12.11-py3-none-manylinux_2_17_armv7l.manylinux2014_armv7l.whl", hash = "sha256:6a2c0a2e1a450f387bf2c6237c727dd22191ae8c00e448e0672d624b2bbd7fb0", size = 11799848, upload-time = "2025-08-28T13:58:38.051Z" },
    { url = "https://files.pythonhosted.org/packages/25/8c/dd2c7f990e9b3a8a55eee09d4e675027d31727ce33cdb29eab32d025bdc9/ruff-0.12.11-py3-none-manylinux_2_17_i686.manylinux2014_i686.whl", hash = "sha256:8ca4c3a7f937725fd2413c0e884b5248a19369ab9bdd850b5781348ba283f644", size = 13536288, upload-time = "2025-08-28T13:58:40.046Z" },
    { url = "https://files.pythonhosted.org/packages/7a/30/d5496fa09aba59b5e01ea76775a4c8897b13055884f56f1c35a4194c2297/ruff-0.12.11-py3-none-manylinux_2_17_ppc64.manylinux2014_ppc64.whl", hash = "sha256:4d1df0098124006f6a66ecf3581a7f7e754c4df7644b2e6704cd7ca80ff95211", size = 14490633, upload-time = "2025-08-28T13:58:42.285Z" },
    { url = "https://files.pythonhosted.org/packages/9b/2f/81f998180ad53445d403c386549d6946d0748e536d58fce5b5e173511183/ruff-0.12.11-py3-none-manylinux_2_17_ppc64le.manylinux2014_ppc64le.whl", hash = "sha256:5a8dd5f230efc99a24ace3b77e3555d3fbc0343aeed3fc84c8d89e75ab2ff793", size = 13888430, upload-time = "2025-08-28T13:58:44.641Z" },
    { url = "https://files.pythonhosted.org/packages/87/71/23a0d1d5892a377478c61dbbcffe82a3476b050f38b5162171942a029ef3/ruff-0.12.11-py3-none-manylinux_2_17_s390x.manylinux2014_s390x.whl", hash = "sha256:4dc75533039d0ed04cd33fb8ca9ac9620b99672fe7ff1533b6402206901c34ee", size = 12913133, upload-time = "2025-08-28T13:58:47.039Z" },
    { url = "https://files.pythonhosted.org/packages/80/22/3c6cef96627f89b344c933781ed38329bfb87737aa438f15da95907cbfd5/ruff-0.12.11-py3-none-manylinux_2_17_x86_64.manylinux2014_x86_64.whl", hash = "sha256:4fc58f9266d62c6eccc75261a665f26b4ef64840887fc6cbc552ce5b29f96cc8", size = 13169082, upload-time = "2025-08-28T13:58:49.157Z" },
    { url = "https://files.pythonhosted.org/packages/05/b5/68b3ff96160d8b49e8dd10785ff3186be18fd650d356036a3770386e6c7f/ruff-0.12.11-py3-none-manylinux_2_31_riscv64.whl", hash = "sha256:5a0113bd6eafd545146440225fe60b4e9489f59eb5f5f107acd715ba5f0b3d2f", size = 13139490, upload-time = "2025-08-28T13:58:51.593Z" },
    { url = "https://files.pythonhosted.org/packages/59/b9/050a3278ecd558f74f7ee016fbdf10591d50119df8d5f5da45a22c6afafc/ruff-0.12.11-py3-none-musllinux_1_2_aarch64.whl", hash = "sha256:0d737b4059d66295c3ea5720e6efc152623bb83fde5444209b69cd33a53e2000", size = 11958928, upload-time = "2025-08-28T13:58:53.943Z" },
    { url = "https://files.pythonhosted.org/packages/f9/bc/93be37347db854806904a43b0493af8d6873472dfb4b4b8cbb27786eb651/ruff-0.12.11-py3-none-musllinux_1_2_armv7l.whl", hash = "sha256:916fc5defee32dbc1fc1650b576a8fed68f5e8256e2180d4d9855aea43d6aab2", size = 11764513, upload-time = "2025-08-28T13:58:55.976Z" },
    { url = "https://files.pythonhosted.org/packages/7a/a1/1471751e2015a81fd8e166cd311456c11df74c7e8769d4aabfbc7584c7ac/ruff-0.12.11-py3-none-musllinux_1_2_i686.whl", hash = "sha256:c984f07d7adb42d3ded5be894fb4007f30f82c87559438b4879fe7aa08c62b39", size = 12745154, upload-time = "2025-08-28T13:58:58.16Z" },
    { url = "https://files.pythonhosted.org/packages/68/ab/2542b14890d0f4872dd81b7b2a6aed3ac1786fae1ce9b17e11e6df9e31e3/ruff-0.12.11-py3-none-musllinux_1_2_x86_64.whl", hash = "sha256:e07fbb89f2e9249f219d88331c833860489b49cdf4b032b8e4432e9b13e8a4b9", size = 13227653, upload-time = "2025-08-28T13:59:00.276Z" },
    { url = "https://files.pythonhosted.org/packages/22/16/2fbfc61047dbfd009c58a28369a693a1484ad15441723be1cd7fe69bb679/ruff-0.12.11-py3-none-win32.whl", hash = "sha256:c792e8f597c9c756e9bcd4d87cf407a00b60af77078c96f7b6366ea2ce9ba9d3", size = 11944270, upload-time = "2025-08-28T13:59:02.347Z" },
    { url = "https://files.pythonhosted.org/packages/08/a5/34276984705bfe069cd383101c45077ee029c3fe3b28225bf67aa35f0647/ruff-0.12.11-py3-none-win_amd64.whl", hash = "sha256:a3283325960307915b6deb3576b96919ee89432ebd9c48771ca12ee8afe4a0fd", size = 13046600, upload-time = "2025-08-28T13:59:04.751Z" },
    { url = "https://files.pythonhosted.org/packages/84/a8/001d4a7c2b37623a3fd7463208267fb906df40ff31db496157549cfd6e72/ruff-0.12.11-py3-none-win_arm64.whl", hash = "sha256:bae4d6e6a2676f8fb0f98b74594a048bae1b944aab17e9f5d504062303c6dbea", size = 12135290, upload-time = "2025-08-28T13:59:06.933Z" },
]

[[package]]
name = "simplejson"
version = "3.20.1"
source = { registry = "https://pypi.org/simple" }
sdist = { url = "https://files.pythonhosted.org/packages/af/92/51b417685abd96b31308b61b9acce7ec50d8e1de8fbc39a7fd4962c60689/simplejson-3.20.1.tar.gz", hash = "sha256:e64139b4ec4f1f24c142ff7dcafe55a22b811a74d86d66560c8815687143037d", size = 85591, upload-time = "2025-02-15T05:18:53.15Z" }
wheels = [
    { url = "https://files.pythonhosted.org/packages/c4/03/0f453a27877cb5a5fff16a975925f4119102cc8552f52536b9a98ef0431e/simplejson-3.20.1-cp313-cp313-macosx_10_13_universal2.whl", hash = "sha256:71e849e7ceb2178344998cbe5ade101f1b329460243c79c27fbfc51c0447a7c3", size = 93109, upload-time = "2025-02-15T05:17:00.377Z" },
    { url = "https://files.pythonhosted.org/packages/74/1f/a729f4026850cabeaff23e134646c3f455e86925d2533463420635ae54de/simplejson-3.20.1-cp313-cp313-macosx_10_13_x86_64.whl", hash = "sha256:b63fdbab29dc3868d6f009a59797cefaba315fd43cd32ddd998ee1da28e50e29", size = 75475, upload-time = "2025-02-15T05:17:02.544Z" },
    { url = "https://files.pythonhosted.org/packages/e2/14/50a2713fee8ff1f8d655b1a14f4a0f1c0c7246768a1b3b3d12964a4ed5aa/simplejson-3.20.1-cp313-cp313-macosx_11_0_arm64.whl", hash = "sha256:1190f9a3ce644fd50ec277ac4a98c0517f532cfebdcc4bd975c0979a9f05e1fb", size = 75112, upload-time = "2025-02-15T05:17:03.875Z" },
    { url = "https://files.pythonhosted.org/packages/45/86/ea9835abb646755140e2d482edc9bc1e91997ed19a59fd77ae4c6a0facea/simplejson-3.20.1-cp313-cp313-manylinux_2_17_aarch64.manylinux2014_aarch64.whl", hash = "sha256:c1336ba7bcb722ad487cd265701ff0583c0bb6de638364ca947bb84ecc0015d1", size = 150245, upload-time = "2025-02-15T05:17:06.899Z" },
    { url = "https://files.pythonhosted.org/packages/12/b4/53084809faede45da829fe571c65fbda8479d2a5b9c633f46b74124d56f5/simplejson-3.20.1-cp313-cp313-manylinux_2_17_ppc64le.manylinux2014_ppc64le.whl", hash = "sha256:e975aac6a5acd8b510eba58d5591e10a03e3d16c1cf8a8624ca177491f7230f0", size = 158465, upload-time = "2025-02-15T05:17:08.707Z" },
    { url = "https://files.pythonhosted.org/packages/a9/7d/d56579468d1660b3841e1f21c14490d103e33cf911886b22652d6e9683ec/simplejson-3.20.1-cp313-cp313-manylinux_2_5_i686.manylinux1_i686.manylinux_2_17_i686.manylinux2014_i686.whl", hash = "sha256:6a6dd11ee282937ad749da6f3b8d87952ad585b26e5edfa10da3ae2536c73078", size = 148514, upload-time = "2025-02-15T05:17:11.323Z" },
    { url = "https://files.pythonhosted.org/packages/19/e3/874b1cca3d3897b486d3afdccc475eb3a09815bf1015b01cf7fcb52a55f0/simplejson-3.20.1-cp313-cp313-manylinux_2_5_x86_64.manylinux1_x86_64.manylinux_2_17_x86_64.manylinux2014_x86_64.whl", hash = "sha256:ab980fcc446ab87ea0879edad41a5c28f2d86020014eb035cf5161e8de4474c6", size = 152262, upload-time = "2025-02-15T05:17:13.543Z" },
    { url = "https://files.pythonhosted.org/packages/32/84/f0fdb3625292d945c2bd13a814584603aebdb38cfbe5fe9be6b46fe598c4/simplejson-3.20.1-cp313-cp313-musllinux_1_2_aarch64.whl", hash = "sha256:f5aee2a4cb6b146bd17333ac623610f069f34e8f31d2f4f0c1a2186e50c594f0", size = 150164, upload-time = "2025-02-15T05:17:15.021Z" },
    { url = "https://files.pythonhosted.org/packages/95/51/6d625247224f01eaaeabace9aec75ac5603a42f8ebcce02c486fbda8b428/simplejson-3.20.1-cp313-cp313-musllinux_1_2_i686.whl", hash = "sha256:652d8eecbb9a3b6461b21ec7cf11fd0acbab144e45e600c817ecf18e4580b99e", size = 151795, upload-time = "2025-02-15T05:17:16.542Z" },
    { url = "https://files.pythonhosted.org/packages/7f/d9/bb921df6b35be8412f519e58e86d1060fddf3ad401b783e4862e0a74c4c1/simplejson-3.20.1-cp313-cp313-musllinux_1_2_ppc64le.whl", hash = "sha256:8c09948f1a486a89251ee3a67c9f8c969b379f6ffff1a6064b41fea3bce0a112", size = 159027, upload-time = "2025-02-15T05:17:18.083Z" },
    { url = "https://files.pythonhosted.org/packages/03/c5/5950605e4ad023a6621cf4c931b29fd3d2a9c1f36be937230bfc83d7271d/simplejson-3.20.1-cp313-cp313-musllinux_1_2_x86_64.whl", hash = "sha256:cbbd7b215ad4fc6f058b5dd4c26ee5c59f72e031dfda3ac183d7968a99e4ca3a", size = 154380, upload-time = "2025-02-15T05:17:20.334Z" },
    { url = "https://files.pythonhosted.org/packages/66/ad/b74149557c5ec1e4e4d55758bda426f5d2ec0123cd01a53ae63b8de51fa3/simplejson-3.20.1-cp313-cp313-win32.whl", hash = "sha256:ae81e482476eaa088ef9d0120ae5345de924f23962c0c1e20abbdff597631f87", size = 74102, upload-time = "2025-02-15T05:17:22.475Z" },
    { url = "https://files.pythonhosted.org/packages/db/a9/25282fdd24493e1022f30b7f5cdf804255c007218b2bfaa655bd7ad34b2d/simplejson-3.20.1-cp313-cp313-win_amd64.whl", hash = "sha256:1b9fd15853b90aec3b1739f4471efbf1ac05066a2c7041bf8db821bb73cd2ddc", size = 75736, upload-time = "2025-02-15T05:17:24.122Z" },
    { url = "https://files.pythonhosted.org/packages/4b/30/00f02a0a921556dd5a6db1ef2926a1bc7a8bbbfb1c49cfed68a275b8ab2b/simplejson-3.20.1-py3-none-any.whl", hash = "sha256:8a6c1bbac39fa4a79f83cbf1df6ccd8ff7069582a9fd8db1e52cea073bc2c697", size = 57121, upload-time = "2025-02-15T05:18:51.243Z" },
]

[[package]]
name = "six"
version = "1.17.0"
source = { registry = "https://pypi.org/simple" }
sdist = { url = "https://files.pythonhosted.org/packages/94/e7/b2c673351809dca68a0e064b6af791aa332cf192da575fd474ed7d6f16a2/six-1.17.0.tar.gz", hash = "sha256:ff70335d468e7eb6ec65b95b99d3a2836546063f63acc5171de367e834932a81", size = 34031, upload-time = "2024-12-04T17:35:28.174Z" }
wheels = [
    { url = "https://files.pythonhosted.org/packages/b7/ce/149a00dd41f10bc29e5921b496af8b574d8413afcd5e30dfa0ed46c2cc5e/six-1.17.0-py2.py3-none-any.whl", hash = "sha256:4721f391ed90541fddacab5acf947aa0d3dc7d27b2e1e8eda2be8970586c3274", size = 11050, upload-time = "2024-12-04T17:35:26.475Z" },
]

[[package]]
name = "snowballstemmer"
version = "3.0.1"
source = { registry = "https://pypi.org/simple" }
sdist = { url = "https://files.pythonhosted.org/packages/75/a7/9810d872919697c9d01295633f5d574fb416d47e535f258272ca1f01f447/snowballstemmer-3.0.1.tar.gz", hash = "sha256:6d5eeeec8e9f84d4d56b847692bacf79bc2c8e90c7f80ca4444ff8b6f2e52895", size = 105575, upload-time = "2025-05-09T16:34:51.843Z" }
wheels = [
    { url = "https://files.pythonhosted.org/packages/c8/78/3565d011c61f5a43488987ee32b6f3f656e7f107ac2782dd57bdd7d91d9a/snowballstemmer-3.0.1-py3-none-any.whl", hash = "sha256:6cd7b3897da8d6c9ffb968a6781fa6532dce9c3618a4b127d920dab764a19064", size = 103274, upload-time = "2025-05-09T16:34:50.371Z" },
]

[[package]]
name = "sphinx"
version = "8.2.3"
source = { registry = "https://pypi.org/simple" }
dependencies = [
    { name = "alabaster" },
    { name = "babel" },
    { name = "colorama", marker = "sys_platform == 'win32'" },
    { name = "docutils" },
    { name = "imagesize" },
    { name = "jinja2" },
    { name = "packaging" },
    { name = "pygments" },
    { name = "requests" },
    { name = "roman-numerals-py" },
    { name = "snowballstemmer" },
    { name = "sphinxcontrib-applehelp" },
    { name = "sphinxcontrib-devhelp" },
    { name = "sphinxcontrib-htmlhelp" },
    { name = "sphinxcontrib-jsmath" },
    { name = "sphinxcontrib-qthelp" },
    { name = "sphinxcontrib-serializinghtml" },
]
sdist = { url = "https://files.pythonhosted.org/packages/38/ad/4360e50ed56cb483667b8e6dadf2d3fda62359593faabbe749a27c4eaca6/sphinx-8.2.3.tar.gz", hash = "sha256:398ad29dee7f63a75888314e9424d40f52ce5a6a87ae88e7071e80af296ec348", size = 8321876, upload-time = "2025-03-02T22:31:59.658Z" }
wheels = [
    { url = "https://files.pythonhosted.org/packages/31/53/136e9eca6e0b9dc0e1962e2c908fbea2e5ac000c2a2fbd9a35797958c48b/sphinx-8.2.3-py3-none-any.whl", hash = "sha256:4405915165f13521d875a8c29c8970800a0141c14cc5416a38feca4ea5d9b9c3", size = 3589741, upload-time = "2025-03-02T22:31:56.836Z" },
]

[[package]]
name = "sphinx-autodoc-typehints"
version = "3.2.0"
source = { registry = "https://pypi.org/simple" }
dependencies = [
    { name = "sphinx" },
]
sdist = { url = "https://files.pythonhosted.org/packages/93/68/a388a9b8f066cd865d9daa65af589d097efbfab9a8c302d2cb2daa43b52e/sphinx_autodoc_typehints-3.2.0.tar.gz", hash = "sha256:107ac98bc8b4837202c88c0736d59d6da44076e65a0d7d7d543a78631f662a9b", size = 36724, upload-time = "2025-04-25T16:53:25.872Z" }
wheels = [
    { url = "https://files.pythonhosted.org/packages/f7/c7/8aab362e86cbf887e58be749a78d20ad743e1eb2c73c2b13d4761f39a104/sphinx_autodoc_typehints-3.2.0-py3-none-any.whl", hash = "sha256:884b39be23b1d884dcc825d4680c9c6357a476936e3b381a67ae80091984eb49", size = 20563, upload-time = "2025-04-25T16:53:24.492Z" },
]

[[package]]
name = "sphinx-rtd-theme"
version = "3.0.2"
source = { registry = "https://pypi.org/simple" }
dependencies = [
    { name = "docutils" },
    { name = "sphinx" },
    { name = "sphinxcontrib-jquery" },
]
sdist = { url = "https://files.pythonhosted.org/packages/91/44/c97faec644d29a5ceddd3020ae2edffa69e7d00054a8c7a6021e82f20335/sphinx_rtd_theme-3.0.2.tar.gz", hash = "sha256:b7457bc25dda723b20b086a670b9953c859eab60a2a03ee8eb2bb23e176e5f85", size = 7620463, upload-time = "2024-11-13T11:06:04.545Z" }
wheels = [
    { url = "https://files.pythonhosted.org/packages/85/77/46e3bac77b82b4df5bb5b61f2de98637724f246b4966cfc34bc5895d852a/sphinx_rtd_theme-3.0.2-py2.py3-none-any.whl", hash = "sha256:422ccc750c3a3a311de4ae327e82affdaf59eb695ba4936538552f3b00f4ee13", size = 7655561, upload-time = "2024-11-13T11:06:02.094Z" },
]

[[package]]
name = "sphinxcontrib-applehelp"
version = "2.0.0"
source = { registry = "https://pypi.org/simple" }
sdist = { url = "https://files.pythonhosted.org/packages/ba/6e/b837e84a1a704953c62ef8776d45c3e8d759876b4a84fe14eba2859106fe/sphinxcontrib_applehelp-2.0.0.tar.gz", hash = "sha256:2f29ef331735ce958efa4734873f084941970894c6090408b079c61b2e1c06d1", size = 20053, upload-time = "2024-07-29T01:09:00.465Z" }
wheels = [
    { url = "https://files.pythonhosted.org/packages/5d/85/9ebeae2f76e9e77b952f4b274c27238156eae7979c5421fba91a28f4970d/sphinxcontrib_applehelp-2.0.0-py3-none-any.whl", hash = "sha256:4cd3f0ec4ac5dd9c17ec65e9ab272c9b867ea77425228e68ecf08d6b28ddbdb5", size = 119300, upload-time = "2024-07-29T01:08:58.99Z" },
]

[[package]]
name = "sphinxcontrib-devhelp"
version = "2.0.0"
source = { registry = "https://pypi.org/simple" }
sdist = { url = "https://files.pythonhosted.org/packages/f6/d2/5beee64d3e4e747f316bae86b55943f51e82bb86ecd325883ef65741e7da/sphinxcontrib_devhelp-2.0.0.tar.gz", hash = "sha256:411f5d96d445d1d73bb5d52133377b4248ec79db5c793ce7dbe59e074b4dd1ad", size = 12967, upload-time = "2024-07-29T01:09:23.417Z" }
wheels = [
    { url = "https://files.pythonhosted.org/packages/35/7a/987e583882f985fe4d7323774889ec58049171828b58c2217e7f79cdf44e/sphinxcontrib_devhelp-2.0.0-py3-none-any.whl", hash = "sha256:aefb8b83854e4b0998877524d1029fd3e6879210422ee3780459e28a1f03a8a2", size = 82530, upload-time = "2024-07-29T01:09:21.945Z" },
]

[[package]]
name = "sphinxcontrib-htmlhelp"
version = "2.1.0"
source = { registry = "https://pypi.org/simple" }
sdist = { url = "https://files.pythonhosted.org/packages/43/93/983afd9aa001e5201eab16b5a444ed5b9b0a7a010541e0ddfbbfd0b2470c/sphinxcontrib_htmlhelp-2.1.0.tar.gz", hash = "sha256:c9e2916ace8aad64cc13a0d233ee22317f2b9025b9cf3295249fa985cc7082e9", size = 22617, upload-time = "2024-07-29T01:09:37.889Z" }
wheels = [
    { url = "https://files.pythonhosted.org/packages/0a/7b/18a8c0bcec9182c05a0b3ec2a776bba4ead82750a55ff798e8d406dae604/sphinxcontrib_htmlhelp-2.1.0-py3-none-any.whl", hash = "sha256:166759820b47002d22914d64a075ce08f4c46818e17cfc9470a9786b759b19f8", size = 98705, upload-time = "2024-07-29T01:09:36.407Z" },
]

[[package]]
name = "sphinxcontrib-jquery"
version = "4.1"
source = { registry = "https://pypi.org/simple" }
dependencies = [
    { name = "sphinx" },
]
sdist = { url = "https://files.pythonhosted.org/packages/de/f3/aa67467e051df70a6330fe7770894b3e4f09436dea6881ae0b4f3d87cad8/sphinxcontrib-jquery-4.1.tar.gz", hash = "sha256:1620739f04e36a2c779f1a131a2dfd49b2fd07351bf1968ced074365933abc7a", size = 122331, upload-time = "2023-03-14T15:01:01.944Z" }
wheels = [
    { url = "https://files.pythonhosted.org/packages/76/85/749bd22d1a68db7291c89e2ebca53f4306c3f205853cf31e9de279034c3c/sphinxcontrib_jquery-4.1-py2.py3-none-any.whl", hash = "sha256:f936030d7d0147dd026a4f2b5a57343d233f1fc7b363f68b3d4f1cb0993878ae", size = 121104, upload-time = "2023-03-14T15:01:00.356Z" },
]

[[package]]
name = "sphinxcontrib-jsmath"
version = "1.0.1"
source = { registry = "https://pypi.org/simple" }
sdist = { url = "https://files.pythonhosted.org/packages/b2/e8/9ed3830aeed71f17c026a07a5097edcf44b692850ef215b161b8ad875729/sphinxcontrib-jsmath-1.0.1.tar.gz", hash = "sha256:a9925e4a4587247ed2191a22df5f6970656cb8ca2bd6284309578f2153e0c4b8", size = 5787, upload-time = "2019-01-21T16:10:16.347Z" }
wheels = [
    { url = "https://files.pythonhosted.org/packages/c2/42/4c8646762ee83602e3fb3fbe774c2fac12f317deb0b5dbeeedd2d3ba4b77/sphinxcontrib_jsmath-1.0.1-py2.py3-none-any.whl", hash = "sha256:2ec2eaebfb78f3f2078e73666b1415417a116cc848b72e5172e596c871103178", size = 5071, upload-time = "2019-01-21T16:10:14.333Z" },
]

[[package]]
name = "sphinxcontrib-qthelp"
version = "2.0.0"
source = { registry = "https://pypi.org/simple" }
sdist = { url = "https://files.pythonhosted.org/packages/68/bc/9104308fc285eb3e0b31b67688235db556cd5b0ef31d96f30e45f2e51cae/sphinxcontrib_qthelp-2.0.0.tar.gz", hash = "sha256:4fe7d0ac8fc171045be623aba3e2a8f613f8682731f9153bb2e40ece16b9bbab", size = 17165, upload-time = "2024-07-29T01:09:56.435Z" }
wheels = [
    { url = "https://files.pythonhosted.org/packages/27/83/859ecdd180cacc13b1f7e857abf8582a64552ea7a061057a6c716e790fce/sphinxcontrib_qthelp-2.0.0-py3-none-any.whl", hash = "sha256:b18a828cdba941ccd6ee8445dbe72ffa3ef8cbe7505d8cd1fa0d42d3f2d5f3eb", size = 88743, upload-time = "2024-07-29T01:09:54.885Z" },
]

[[package]]
name = "sphinxcontrib-serializinghtml"
version = "2.0.0"
source = { registry = "https://pypi.org/simple" }
sdist = { url = "https://files.pythonhosted.org/packages/3b/44/6716b257b0aa6bfd51a1b31665d1c205fb12cb5ad56de752dfa15657de2f/sphinxcontrib_serializinghtml-2.0.0.tar.gz", hash = "sha256:e9d912827f872c029017a53f0ef2180b327c3f7fd23c87229f7a8e8b70031d4d", size = 16080, upload-time = "2024-07-29T01:10:09.332Z" }
wheels = [
    { url = "https://files.pythonhosted.org/packages/52/a7/d2782e4e3f77c8450f727ba74a8f12756d5ba823d81b941f1b04da9d033a/sphinxcontrib_serializinghtml-2.0.0-py3-none-any.whl", hash = "sha256:6e2cb0eef194e10c27ec0023bfeb25badbbb5868244cf5bc5bdc04e4464bf331", size = 92072, upload-time = "2024-07-29T01:10:08.203Z" },
]

[[package]]
name = "sqlparse"
version = "0.5.3"
source = { registry = "https://pypi.org/simple" }
sdist = { url = "https://files.pythonhosted.org/packages/e5/40/edede8dd6977b0d3da179a342c198ed100dd2aba4be081861ee5911e4da4/sqlparse-0.5.3.tar.gz", hash = "sha256:09f67787f56a0b16ecdbde1bfc7f5d9c3371ca683cfeaa8e6ff60b4807ec9272", size = 84999, upload-time = "2024-12-10T12:05:30.728Z" }
wheels = [
    { url = "https://files.pythonhosted.org/packages/a9/5c/bfd6bd0bf979426d405cc6e71eceb8701b148b16c21d2dc3c261efc61c7b/sqlparse-0.5.3-py3-none-any.whl", hash = "sha256:cf2196ed3418f3ba5de6af7e82c694a9fbdbfecccdfc72e281548517081f16ca", size = 44415, upload-time = "2024-12-10T12:05:27.824Z" },
]

[[package]]
name = "stripe"
version = "13.0.1"
source = { registry = "https://pypi.org/simple" }
dependencies = [
    { name = "requests" },
    { name = "typing-extensions" },
]
sdist = { url = "https://files.pythonhosted.org/packages/d8/36/edac714e44a1a0048e74cc659b6070b42dd7027473e8f9f06a727b3860b6/stripe-13.0.1.tar.gz", hash = "sha256:5869739430ff73bd9cd81275abfb79fd4089e97e9fd98d306a015f5defd39a0d", size = 1263853, upload-time = "2025-10-03T19:37:17.335Z" }
wheels = [
    { url = "https://files.pythonhosted.org/packages/3a/ac/a911f3c850420ab42447f5c049f570e55f34e0aa0b2e6a1d1a059a5656c4/stripe-13.0.1-py3-none-any.whl", hash = "sha256:7804cee14580ab37bbc1e5f6562e49dea0686ab3cb34384eb9386387ed8ebd0c", size = 1849008, upload-time = "2025-10-03T19:37:14.953Z" },
]

[[package]]
name = "tqdm"
version = "4.67.1"
source = { registry = "https://pypi.org/simple" }
dependencies = [
    { name = "colorama", marker = "sys_platform == 'win32'" },
]
sdist = { url = "https://files.pythonhosted.org/packages/a8/4b/29b4ef32e036bb34e4ab51796dd745cdba7ed47ad142a9f4a1eb8e0c744d/tqdm-4.67.1.tar.gz", hash = "sha256:f8aef9c52c08c13a65f30ea34f4e5aac3fd1a34959879d7e59e63027286627f2", size = 169737, upload-time = "2024-11-24T20:12:22.481Z" }
wheels = [
    { url = "https://files.pythonhosted.org/packages/d0/30/dc54f88dd4a2b5dc8a0279bdd7270e735851848b762aeb1c1184ed1f6b14/tqdm-4.67.1-py3-none-any.whl", hash = "sha256:26445eca388f82e72884e0d580d5464cd801a3ea01e63e5601bdff9ba6a48de2", size = 78540, upload-time = "2024-11-24T20:12:19.698Z" },
]

[[package]]
name = "typing-extensions"
version = "4.15.0"
source = { registry = "https://pypi.org/simple" }
sdist = { url = "https://files.pythonhosted.org/packages/72/94/1a15dd82efb362ac84269196e94cf00f187f7ed21c242792a923cdb1c61f/typing_extensions-4.15.0.tar.gz", hash = "sha256:0cea48d173cc12fa28ecabc3b837ea3cf6f38c6d1136f85cbaaf598984861466", size = 109391, upload-time = "2025-08-25T13:49:26.313Z" }
wheels = [
    { url = "https://files.pythonhosted.org/packages/18/67/36e9267722cc04a6b9f15c7f3441c2363321a3ea07da7ae0c0707beb2a9c/typing_extensions-4.15.0-py3-none-any.whl", hash = "sha256:f0fa19c6845758ab08074a0cfa8b7aecb71c999ca73d62883bc25cc018c4e548", size = 44614, upload-time = "2025-08-25T13:49:24.86Z" },
]

[[package]]
name = "tzdata"
version = "2025.2"
source = { registry = "https://pypi.org/simple" }
sdist = { url = "https://files.pythonhosted.org/packages/95/32/1a225d6164441be760d75c2c42e2780dc0873fe382da3e98a2e1e48361e5/tzdata-2025.2.tar.gz", hash = "sha256:b60a638fcc0daffadf82fe0f57e53d06bdec2f36c4df66280ae79bce6bd6f2b9", size = 196380, upload-time = "2025-03-23T13:54:43.652Z" }
wheels = [
    { url = "https://files.pythonhosted.org/packages/5c/23/c7abc0ca0a1526a0774eca151daeb8de62ec457e77262b66b359c3c7679e/tzdata-2025.2-py2.py3-none-any.whl", hash = "sha256:1a403fada01ff9221ca8044d701868fa132215d84beb92242d9acd2147f667a8", size = 347839, upload-time = "2025-03-23T13:54:41.845Z" },
]

[[package]]
name = "urllib3"
version = "2.5.0"
source = { registry = "https://pypi.org/simple" }
sdist = { url = "https://files.pythonhosted.org/packages/15/22/9ee70a2574a4f4599c47dd506532914ce044817c7752a79b6a51286319bc/urllib3-2.5.0.tar.gz", hash = "sha256:3fc47733c7e419d4bc3f6b3dc2b4f890bb743906a30d56ba4a5bfa4bbff92760", size = 393185, upload-time = "2025-06-18T14:07:41.644Z" }
wheels = [
    { url = "https://files.pythonhosted.org/packages/a7/c2/fe1e52489ae3122415c51f387e221dd0773709bad6c6cdaa599e8a2c5185/urllib3-2.5.0-py3-none-any.whl", hash = "sha256:e6b01673c0fa6a13e374b50871808eb3bf7046c4b125b216f6bf1cc604cff0dc", size = 129795, upload-time = "2025-06-18T14:07:40.39Z" },
]

[[package]]
name = "virtualenv"
version = "20.34.0"
source = { registry = "https://pypi.org/simple" }
dependencies = [
    { name = "distlib" },
    { name = "filelock" },
    { name = "platformdirs" },
]
sdist = { url = "https://files.pythonhosted.org/packages/1c/14/37fcdba2808a6c615681cd216fecae00413c9dab44fb2e57805ecf3eaee3/virtualenv-20.34.0.tar.gz", hash = "sha256:44815b2c9dee7ed86e387b842a84f20b93f7f417f95886ca1996a72a4138eb1a", size = 6003808, upload-time = "2025-08-13T14:24:07.464Z" }
wheels = [
    { url = "https://files.pythonhosted.org/packages/76/06/04c8e804f813cf972e3262f3f8584c232de64f0cde9f703b46cf53a45090/virtualenv-20.34.0-py3-none-any.whl", hash = "sha256:341f5afa7eee943e4984a9207c025feedd768baff6753cd660c857ceb3e36026", size = 5983279, upload-time = "2025-08-13T14:24:05.111Z" },
]

[[package]]
<<<<<<< HEAD
=======
name = "werkzeug"
version = "3.1.3"
source = { registry = "https://pypi.org/simple" }
dependencies = [
    { name = "markupsafe" },
]
sdist = { url = "https://files.pythonhosted.org/packages/9f/69/83029f1f6300c5fb2471d621ab06f6ec6b3324685a2ce0f9777fd4a8b71e/werkzeug-3.1.3.tar.gz", hash = "sha256:60723ce945c19328679790e3282cc758aa4a6040e4bb330f53d30fa546d44746", size = 806925, upload-time = "2024-11-08T15:52:18.093Z" }
wheels = [
    { url = "https://files.pythonhosted.org/packages/52/24/ab44c871b0f07f491e5d2ad12c9bd7358e527510618cb1b803a88e986db1/werkzeug-3.1.3-py3-none-any.whl", hash = "sha256:54b78bf3716d19a65be4fceccc0d1d7b89e608834989dfae50ea87564639213e", size = 224498, upload-time = "2024-11-08T15:52:16.132Z" },
]

[[package]]
>>>>>>> b0ac62b6
name = "whitenoise"
version = "6.11.0"
source = { registry = "https://pypi.org/simple" }
sdist = { url = "https://files.pythonhosted.org/packages/15/95/8c81ec6b6ebcbf8aca2de7603070ccf37dbb873b03f20708e0f7c1664bc6/whitenoise-6.11.0.tar.gz", hash = "sha256:0f5bfce6061ae6611cd9396a8231e088722e4fc67bc13a111be74c738d99375f", size = 26432, upload-time = "2025-09-18T09:16:10.995Z" }
wheels = [
    { url = "https://files.pythonhosted.org/packages/6c/e9/4366332f9295fe0647d7d3251ce18f5615fbcb12d02c79a26f8dba9221b3/whitenoise-6.11.0-py3-none-any.whl", hash = "sha256:b2aeb45950597236f53b5342b3121c5de69c8da0109362aee506ce88e022d258", size = 20197, upload-time = "2025-09-18T09:16:09.754Z" },
]<|MERGE_RESOLUTION|>--- conflicted
+++ resolved
@@ -27,18 +27,10 @@
     { name = "plotly" },
     { name = "psycopg", extra = ["binary"] },
     { name = "pycountry" },
-<<<<<<< HEAD
-    { name = "pytest" },
-    { name = "pytest-django" },
-    { name = "python-dotenv" },
-    { name = "pyotp" },
-    { name = "qrcode", extra = ["pil"] },
-=======
     { name = "pyotp" },
     { name = "qrcode", extra = ["pil"] },
     { name = "sqlparse" },
     { name = "stripe" },
->>>>>>> b0ac62b6
     { name = "whitenoise" },
 ]
 
@@ -1073,8 +1065,6 @@
 ]
 
 [[package]]
-<<<<<<< HEAD
-=======
 name = "werkzeug"
 version = "3.1.3"
 source = { registry = "https://pypi.org/simple" }
@@ -1087,7 +1077,6 @@
 ]
 
 [[package]]
->>>>>>> b0ac62b6
 name = "whitenoise"
 version = "6.11.0"
 source = { registry = "https://pypi.org/simple" }
